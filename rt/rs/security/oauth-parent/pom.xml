<!--
  Licensed to the Apache Software Foundation (ASF) under one
  or more contributor license agreements. See the NOTICE file
  distributed with this work for additional information
  regarding copyright ownership. The ASF licenses this file
  to you under the Apache License, Version 2.0 (the
  "License"); you may not use this file except in compliance
  with the License. You may obtain a copy of the License at

  http://www.apache.org/licenses/LICENSE-2.0

  Unless required by applicable law or agreed to in writing,
  software distributed under the License is distributed on an
  "AS IS" BASIS, WITHOUT WARRANTIES OR CONDITIONS OF ANY
  KIND, either express or implied. See the License for the
  specific language governing scopes and limitations
  under the License.
-->
<project xmlns="http://maven.apache.org/POM/4.0.0" xmlns:xsi="http://www.w3.org/2001/XMLSchema-instance" xsi:schemaLocation="http://maven.apache.org/POM/4.0.0 http://maven.apache.org/maven-v4_0_0.xsd">
    <modelVersion>4.0.0</modelVersion>

    <groupId>org.apache.cxf</groupId>
    <artifactId>cxf-rt-rs-security-oauth-parent</artifactId>
<<<<<<< HEAD
    <version>2.6.0-SNAPSHOT</version>
=======
    <version>2.5.2</version>
>>>>>>> 2fe1624a
    <packaging>pom</packaging>
    <name>Apache CXF Runtime RS Security OAuth Parent</name>
    <description>Apache CXF Runtime RS Security OAuth Parent</description>
    <url>http://cxf.apache.org</url>

    <parent>
        <groupId>org.apache.cxf</groupId>
        <artifactId>cxf-parent</artifactId>
<<<<<<< HEAD
        <version>2.6.0-SNAPSHOT</version>
=======
        <version>2.5.2</version>
>>>>>>> 2fe1624a
        <relativePath>../../../../parent/pom.xml</relativePath>
    </parent>
    <properties>
        <oauth.version>20100527</oauth.version>
    </properties> 


    <modules>
        <module>oauth</module>
        <module>oauth-test</module> 
    </modules>

    <repositories>
        <repository>
            <id>oauth</id>
            <name>OAuth Repository</name>
            <url>http://oauth.googlecode.com/svn/code/maven/</url>
        </repository>
    </repositories>
</project><|MERGE_RESOLUTION|>--- conflicted
+++ resolved
@@ -21,11 +21,7 @@
 
     <groupId>org.apache.cxf</groupId>
     <artifactId>cxf-rt-rs-security-oauth-parent</artifactId>
-<<<<<<< HEAD
-    <version>2.6.0-SNAPSHOT</version>
-=======
     <version>2.5.2</version>
->>>>>>> 2fe1624a
     <packaging>pom</packaging>
     <name>Apache CXF Runtime RS Security OAuth Parent</name>
     <description>Apache CXF Runtime RS Security OAuth Parent</description>
@@ -34,11 +30,7 @@
     <parent>
         <groupId>org.apache.cxf</groupId>
         <artifactId>cxf-parent</artifactId>
-<<<<<<< HEAD
-        <version>2.6.0-SNAPSHOT</version>
-=======
         <version>2.5.2</version>
->>>>>>> 2fe1624a
         <relativePath>../../../../parent/pom.xml</relativePath>
     </parent>
     <properties>
