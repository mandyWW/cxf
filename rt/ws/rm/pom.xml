<!--
  Licensed to the Apache Software Foundation (ASF) under one
  or more contributor license agreements. See the NOTICE file
  distributed with this work for additional information
  regarding copyright ownership. The ASF licenses this file
  to you under the Apache License, Version 2.0 (the
  "License"); you may not use this file except in compliance
  with the License. You may obtain a copy of the License at

  http://www.apache.org/licenses/LICENSE-2.0

  Unless required by applicable law or agreed to in writing,
  software distributed under the License is distributed on an
  "AS IS" BASIS, WITHOUT WARRANTIES OR CONDITIONS OF ANY
  KIND, either express or implied. See the License for the
  specific language governing permissions and limitations
  under the License.
-->
<project xmlns="http://maven.apache.org/POM/4.0.0" xmlns:xsi="http://www.w3.org/2001/XMLSchema-instance" xsi:schemaLocation="http://maven.apache.org/POM/4.0.0 http://maven.apache.org/maven-v4_0_0.xsd">
    <modelVersion>4.0.0</modelVersion>
    <artifactId>cxf-rt-ws-rm</artifactId>
    <packaging>jar</packaging>
    <name>Apache CXF Runtime WS Reliable Messaging</name>
    <url>http://cxf.apache.org</url>

    <parent>
        <groupId>org.apache.cxf</groupId>
        <artifactId>cxf-parent</artifactId>
<<<<<<< HEAD
        <version>2.5.0-SNAPSHOT</version>
=======
        <version>2.4.2</version>
>>>>>>> c9e236fc
        <relativePath>../../../parent/pom.xml</relativePath>
    </parent>


    <dependencies>
        <dependency>
            <groupId>org.springframework</groupId>
            <artifactId>spring-beans</artifactId>
            <scope>provided</scope>
        </dependency>
        <dependency>
            <groupId>org.springframework</groupId>
            <artifactId>spring-core</artifactId>
            <scope>provided</scope>
        </dependency>
        <dependency>
            <groupId>org.apache.cxf</groupId>
            <artifactId>cxf-api</artifactId>
            <version>${project.version}</version>
        </dependency>
        <dependency>
            <groupId>org.apache.cxf</groupId>
            <artifactId>cxf-rt-core</artifactId>
            <version>${project.version}</version>
        </dependency>
        <dependency>
            <groupId>org.apache.cxf</groupId>
            <artifactId>cxf-rt-bindings-soap</artifactId>
            <version>${project.version}</version>
        </dependency>
        <dependency>
            <groupId>org.apache.cxf</groupId>
            <artifactId>cxf-rt-ws-addr</artifactId>
            <version>${project.version}</version>
        </dependency>
        <dependency>
            <groupId>org.apache.cxf</groupId>
            <artifactId>cxf-common-utilities</artifactId>
            <version>${project.version}</version>
        </dependency>

        <dependency>
            <groupId>junit</groupId>
            <artifactId>junit</artifactId>
            <scope>test</scope>
        </dependency>
        <dependency>
            <groupId>org.easymock</groupId>
            <artifactId>easymockclassextension</artifactId>
            <scope>test</scope>
        </dependency>
        <dependency>
            <groupId>org.apache.cxf</groupId>
            <artifactId>cxf-testutils</artifactId>
            <version>${project.version}</version>
            <scope>test</scope>
        </dependency>
        <dependency>
            <groupId>org.apache.derby</groupId>
            <artifactId>derby</artifactId>
            <version>${cxf.derby.version}</version>
            <scope>test</scope>
        </dependency>
        <dependency>
            <groupId>org.springframework</groupId>
            <artifactId>spring-context</artifactId>
            <scope>provided</scope>
        </dependency>

    </dependencies>

    <build>
        <plugins>
            <plugin>
                <groupId>org.apache.cxf</groupId>
                <artifactId>cxf-xjc-plugin</artifactId>
                <version>${cxf.xjc-utils.version}</version>
                <executions>
                    <execution>
                        <id>generate-sources</id>
                        <phase>generate-sources</phase>
                        <configuration>
                            <sourceRoot>${basedir}/target/generated/src/main/java</sourceRoot>
                            <xsdOptions>
                                <xsdOption>
                                    <xsd>${basedir}/src/main/resources/schemas/wsdl/wsrm-1.0.xsd</xsd>
                                    <bindingFile>${basedir}/src/main/resources/schemas/wsdl/wsrm-1.0.xjb</bindingFile>
                                    <catalog>${basedir}/src/main/build-resources/catalog.cat</catalog>
                                    <deleteDirs>
                                        <deleteDir>${basedir}/target/generated/src/main/java/org/apache/cxf/ws/addressing</deleteDir>
                                    </deleteDirs>
                                </xsdOption>
                                <xsdOption>
                                    <xsd>${basedir}/src/main/resources/schemas/wsdl/wsrm-1.0-wsa15.xsd</xsd>
                                    <bindingFile>${basedir}/src/main/resources/schemas/wsdl/wsrm-1.0-wsa15.xjb</bindingFile>
                                    <catalog>${basedir}/src/main/build-resources/catalog.cat</catalog>
                                    <deleteDirs>
                                        <deleteDir>${basedir}/target/generated/src/main/java/org/apache/cxf/ws/addressing</deleteDir>
                                    </deleteDirs>
                                </xsdOption>
                                <xsdOption>
                                    <xsd>${basedir}/src/main/resources/schemas/wsdl/wsrm-1.1.xsd</xsd>
                                    <bindingFile>${basedir}/src/main/resources/schemas/wsdl/wsrm-1.1.xjb</bindingFile>
                                    <catalog>${basedir}/src/main/build-resources/catalog.cat</catalog>
                                    <deleteDirs>
                                        <deleteDir>${basedir}/target/generated/src/main/java/org/apache/cxf/ws/addressing</deleteDir>
                                    </deleteDirs>
                                </xsdOption>
                                <xsdOption>
                                    <xsd>${basedir}/src/main/resources/schemas/configuration/wsrm-manager-types.xsd</xsd>
                                    <bindingFile>${basedir}/src/main/resources/schemas/configuration/wsrm-policy.xjb</bindingFile>
                                    <catalog>${basedir}/src/main/build-resources/catalog.cat</catalog>
                                    <extension>true</extension>
                                    <extensionArgs>
                                        <extensionArg>-Xdv</extensionArg>
                                    </extensionArgs>
                                 </xsdOption>
                                 <xsdOption>
                                    <xsd>${basedir}/src/main/resources/schemas/configuration/wsrmp-1.1-schema-200702.xsd</xsd>
                                    <bindingFile>${basedir}/src/main/resources/schemas/configuration/wsrmp-1.1-schema-200702.xjb</bindingFile>
                                    <catalog>${basedir}/src/main/build-resources/catalog.cat</catalog>
                                    <extension>true</extension>
                                    <extensionArgs>
                                        <extensionArg>-Xdv</extensionArg>
                                    </extensionArgs>
                                 </xsdOption>
                            </xsdOptions>
                        </configuration>
                        <goals>
                            <goal>xsdtojava</goal>
                        </goals>
                    </execution>
                </executions>
                <configuration>
                    <extensions>
                        <extension>org.apache.cxf.xjcplugins:cxf-xjc-dv:${cxf.xjc-utils.version}</extension>
                    </extensions>
                </configuration>
            </plugin>
        </plugins>
    </build>

    <profiles>
        <profile>
            <id>jdk15</id>
            <activation>
                <jdk>1.5</jdk>
            </activation>
            <dependencies>
                <dependency>
                    <groupId>org.apache.geronimo.specs</groupId>
                    <artifactId>geronimo-jaxws_2.2_spec</artifactId>
                </dependency>
            </dependencies>
        </profile>
    </profiles>

</project><|MERGE_RESOLUTION|>--- conflicted
+++ resolved
@@ -26,11 +26,7 @@
     <parent>
         <groupId>org.apache.cxf</groupId>
         <artifactId>cxf-parent</artifactId>
-<<<<<<< HEAD
-        <version>2.5.0-SNAPSHOT</version>
-=======
         <version>2.4.2</version>
->>>>>>> c9e236fc
         <relativePath>../../../parent/pom.xml</relativePath>
     </parent>
 
@@ -116,24 +112,8 @@
                             <sourceRoot>${basedir}/target/generated/src/main/java</sourceRoot>
                             <xsdOptions>
                                 <xsdOption>
-                                    <xsd>${basedir}/src/main/resources/schemas/wsdl/wsrm-1.0.xsd</xsd>
-                                    <bindingFile>${basedir}/src/main/resources/schemas/wsdl/wsrm-1.0.xjb</bindingFile>
-                                    <catalog>${basedir}/src/main/build-resources/catalog.cat</catalog>
-                                    <deleteDirs>
-                                        <deleteDir>${basedir}/target/generated/src/main/java/org/apache/cxf/ws/addressing</deleteDir>
-                                    </deleteDirs>
-                                </xsdOption>
-                                <xsdOption>
-                                    <xsd>${basedir}/src/main/resources/schemas/wsdl/wsrm-1.0-wsa15.xsd</xsd>
-                                    <bindingFile>${basedir}/src/main/resources/schemas/wsdl/wsrm-1.0-wsa15.xjb</bindingFile>
-                                    <catalog>${basedir}/src/main/build-resources/catalog.cat</catalog>
-                                    <deleteDirs>
-                                        <deleteDir>${basedir}/target/generated/src/main/java/org/apache/cxf/ws/addressing</deleteDir>
-                                    </deleteDirs>
-                                </xsdOption>
-                                <xsdOption>
-                                    <xsd>${basedir}/src/main/resources/schemas/wsdl/wsrm-1.1.xsd</xsd>
-                                    <bindingFile>${basedir}/src/main/resources/schemas/wsdl/wsrm-1.1.xjb</bindingFile>
+                                    <xsd>${basedir}/src/main/resources/schemas/wsdl/wsrm.xsd</xsd>
+                                    <bindingFile>${basedir}/src/main/resources/schemas/wsdl/wsrm.xjb</bindingFile>
                                     <catalog>${basedir}/src/main/build-resources/catalog.cat</catalog>
                                     <deleteDirs>
                                         <deleteDir>${basedir}/target/generated/src/main/java/org/apache/cxf/ws/addressing</deleteDir>
@@ -147,16 +127,7 @@
                                     <extensionArgs>
                                         <extensionArg>-Xdv</extensionArg>
                                     </extensionArgs>
-                                 </xsdOption>
-                                 <xsdOption>
-                                    <xsd>${basedir}/src/main/resources/schemas/configuration/wsrmp-1.1-schema-200702.xsd</xsd>
-                                    <bindingFile>${basedir}/src/main/resources/schemas/configuration/wsrmp-1.1-schema-200702.xjb</bindingFile>
-                                    <catalog>${basedir}/src/main/build-resources/catalog.cat</catalog>
-                                    <extension>true</extension>
-                                    <extensionArgs>
-                                        <extensionArg>-Xdv</extensionArg>
-                                    </extensionArgs>
-                                 </xsdOption>
+                                    `</xsdOption>
                             </xsdOptions>
                         </configuration>
                         <goals>
