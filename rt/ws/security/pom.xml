<?xml version="1.0"?>
<!--
  Licensed to the Apache Software Foundation (ASF) under one
  or more contributor license agreements. See the NOTICE file
  distributed with this work for additional information
  regarding copyright ownership. The ASF licenses this file
  to you under the Apache License, Version 2.0 (the
  "License"); you may not use this file except in compliance
  with the License. You may obtain a copy of the License at

  http://www.apache.org/licenses/LICENSE-2.0

  Unless required by applicable law or agreed to in writing,
  software distributed under the License is distributed on an
  "AS IS" BASIS, WITHOUT WARRANTIES OR CONDITIONS OF ANY
  KIND, either express or implied. See the License for the
  specific language governing permissions and limitations
  under the License.
-->
<project xmlns="http://maven.apache.org/POM/4.0.0" xmlns:xsi="http://www.w3.org/2001/XMLSchema-instance" xsi:schemaLocation="http://maven.apache.org/POM/4.0.0 http://maven.apache.org/maven-v4_0_0.xsd">
    <modelVersion>4.0.0</modelVersion>
    <artifactId>cxf-rt-ws-security</artifactId>
    <packaging>jar</packaging>
    <name>Apache CXF Runtime WS Security</name>
    <description>Apache CXF Runtime WS Security</description>
    <url>http://cxf.apache.org</url>

    <parent>
        <groupId>org.apache.cxf</groupId>
        <artifactId>cxf-parent</artifactId>
<<<<<<< HEAD
        <version>2.6.0-SNAPSHOT</version>
=======
        <version>2.5.2</version>
>>>>>>> 2fe1624a
        <relativePath>../../../parent/pom.xml</relativePath>
    </parent>


    <dependencies>
        <dependency>
            <groupId>org.apache.cxf</groupId>
            <artifactId>cxf-api</artifactId>
            <version>${project.version}</version>
        </dependency>
        <dependency>
            <groupId>org.apache.cxf</groupId>
            <artifactId>cxf-rt-core</artifactId>
            <version>${project.version}</version>
        </dependency>
        <dependency>
            <groupId>org.apache.cxf</groupId>
            <artifactId>cxf-common-utilities</artifactId>
            <version>${project.version}</version>
        </dependency>
        <dependency>
            <groupId>org.apache.cxf</groupId>
            <artifactId>cxf-rt-bindings-soap</artifactId>
            <version>${project.version}</version>
        </dependency>
        <dependency>
            <groupId>org.apache.cxf</groupId>
            <artifactId>cxf-rt-ws-addr</artifactId>
            <version>${project.version}</version>
            <scope>provided</scope>
        </dependency>
        <dependency>
            <groupId>org.apache.cxf</groupId>
            <artifactId>cxf-rt-ws-policy</artifactId>
            <version>${project.version}</version>
            <scope>provided</scope>
        </dependency>
        <dependency>
            <groupId>org.apache.cxf</groupId>
            <artifactId>cxf-rt-ws-mex</artifactId>
            <version>${project.version}</version>
            <scope>provided</scope>
        </dependency>
        <dependency>
            <groupId>org.apache.cxf</groupId>
            <artifactId>cxf-rt-transports-http</artifactId>
            <version>${project.version}</version>
            <scope>provided</scope>
        </dependency>

        <dependency>
            <groupId>org.apache.ws.security</groupId>
            <artifactId>wss4j</artifactId>
            <version>${cxf.wss4j.version}</version>
            <exclusions>
                <exclusion>
                    <groupId>xerces</groupId>
                    <artifactId>xercesImpl</artifactId>
                </exclusion>
                <exclusion>
                    <groupId>xml-apis</groupId>
                    <artifactId>xml-apis</artifactId>
                </exclusion>
            </exclusions>
        </dependency>
        <dependency>
            <groupId>commons-logging</groupId>
            <artifactId>commons-logging</artifactId>
        </dependency>
        <dependency>
            <groupId>xalan</groupId>
            <artifactId>xalan</artifactId>
            <version>2.7.1</version>
            <exclusions>
                <exclusion>
                    <groupId>xml-apis</groupId>
                    <artifactId>xml-apis</artifactId>
                </exclusion>
            </exclusions>
        </dependency>
        <dependency>
            <groupId>org.bouncycastle</groupId>
            <artifactId>bcprov-jdk15</artifactId>
            <scope>provided</scope>
        </dependency>

        <dependency>
            <groupId>org.slf4j</groupId>
            <artifactId>slf4j-jdk14</artifactId>
            <scope>test</scope>
        </dependency>
        <dependency>
            <groupId>junit</groupId>
            <artifactId>junit</artifactId>
            <scope>test</scope>
        </dependency>
        <dependency>
            <groupId>org.apache.cxf</groupId>
            <artifactId>cxf-rt-frontend-jaxws</artifactId>
            <version>${project.version}</version>
            <optional>true</optional>
        </dependency>
        <dependency>
            <groupId>org.apache.cxf</groupId>
            <artifactId>cxf-rt-transports-local</artifactId>
            <version>${project.version}</version>
            <scope>test</scope>
        </dependency>
    </dependencies>

    <build>
        <plugins>
            <plugin>
            <groupId>org.apache.cxf</groupId>
            <artifactId>cxf-xjc-plugin</artifactId>
            <version>${cxf.xjc-utils.version}</version>
            <executions>
                <execution>
                    <id>generate-sources</id>
                    <phase>generate-sources</phase>
                    <goals>
                        <goal>xsdtojava</goal>
                    </goals>
                    <configuration>
                        <extensions>
                            <extension>org.apache.cxf.xjcplugins:cxf-xjc-dv:${cxf.xjc-utils.version}</extension>
                        </extensions>
                        <sourceRoot>${basedir}/target/generated/src/main/java</sourceRoot>
                        <xsdOptions>
                            <xsdOption>
                                <extension>true</extension>
                                <xsd>${basedir}/src/main/model/ws-trust-1.3.xsd</xsd>
                                <bindingFile>${basedir}/src/main/model/binding.xjb</bindingFile>
                            </xsdOption>
                            <xsdOption>
                                <extension>true</extension>
                                <xsd>${basedir}/src/main/model/ws-trust-1.4.xsd</xsd>
                                <bindingFile>${basedir}/src/main/model/binding14.xjb</bindingFile>
                            </xsdOption>
                        </xsdOptions>
                    </configuration>
                </execution>
            </executions>
            </plugin>
        </plugins>
    </build>

     <profiles>
        <profile>
            <id>jdk15</id>
            <activation>
                <jdk>1.5</jdk>
            </activation>
            <dependencies>
                <dependency>
                    <groupId>javax.xml.soap</groupId>
                    <artifactId>saaj-api</artifactId>
                </dependency>
                <dependency>
                    <groupId>${cxf.saaj.impl.groupId}</groupId>
                    <artifactId>${cxf.saaj.impl.artifactId}</artifactId>
                    <version>${cxf.saaj.impl.version}</version>
                    <scope>test</scope>
                </dependency>
                <dependency>
                    <groupId>${extra.saaj.dep.groupId}</groupId>
                    <artifactId>${extra.saaj.dep.artifactId}</artifactId>
                    <version>${extra.saaj.dep.version}</version>
                    <scope>test</scope>
                </dependency>
            </dependencies>
            <build>
                <plugins>
                    <plugin>
                        <groupId>org.apache.maven.plugins</groupId>
                        <artifactId>maven-dependency-plugin</artifactId>
                        <executions>
                            <execution>
                                <id>create-endorsed-dir</id>
                                <phase>validate</phase>
                                <goals>
                                    <goal>copy</goal>
                                </goals>
                                <configuration>
                                    <artifactItems>
                                        <artifactItem>
                                            <groupId>xerces</groupId>
                                            <artifactId>xercesImpl</artifactId>
                                            <outputDirectory>${basedir}/target/endorsed</outputDirectory>
                                        </artifactItem>
                                        <artifactItem>
                                            <groupId>xml-apis</groupId>
                                            <artifactId>xml-apis</artifactId>
                                            <version>1.3.04</version>
                                            <outputDirectory>${basedir}/target/endorsed</outputDirectory>
                                        </artifactItem>
                                    </artifactItems>
                                </configuration>
                            </execution>
                        </executions>
                    </plugin>
                    <plugin>
                        <groupId>org.apache.maven.plugins</groupId>
                        <artifactId>maven-surefire-plugin</artifactId>
                        <configuration>
                            <argLine>-Djava.endorsed.dirs=${basedir}/target/endorsed</argLine>
                        </configuration>
                    </plugin>
                </plugins>
            </build>
        </profile>
        </profiles>

</project><|MERGE_RESOLUTION|>--- conflicted
+++ resolved
@@ -28,11 +28,7 @@
     <parent>
         <groupId>org.apache.cxf</groupId>
         <artifactId>cxf-parent</artifactId>
-<<<<<<< HEAD
-        <version>2.6.0-SNAPSHOT</version>
-=======
         <version>2.5.2</version>
->>>>>>> 2fe1624a
         <relativePath>../../../parent/pom.xml</relativePath>
     </parent>
 
@@ -61,12 +57,6 @@
         <dependency>
             <groupId>org.apache.cxf</groupId>
             <artifactId>cxf-rt-ws-addr</artifactId>
-            <version>${project.version}</version>
-            <scope>provided</scope>
-        </dependency>
-        <dependency>
-            <groupId>org.apache.cxf</groupId>
-            <artifactId>cxf-rt-ws-policy</artifactId>
             <version>${project.version}</version>
             <scope>provided</scope>
         </dependency>
@@ -141,6 +131,13 @@
             <version>${project.version}</version>
             <scope>test</scope>
         </dependency>
+        <dependency>
+            <groupId>org.apache.cxf</groupId>
+            <artifactId>cxf-rt-ws-policy</artifactId>
+            <version>${project.version}</version>
+            <scope>test</scope>
+        </dependency>
+
     </dependencies>
 
     <build>
