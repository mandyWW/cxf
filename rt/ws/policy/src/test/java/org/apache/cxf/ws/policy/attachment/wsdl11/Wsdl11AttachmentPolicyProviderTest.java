--- conflicted
+++ resolved
@@ -27,7 +27,6 @@
 
 import org.apache.cxf.Bus;
 import org.apache.cxf.binding.BindingFactoryManager;
-import org.apache.cxf.configuration.ConfiguredBeanLocator;
 import org.apache.cxf.helpers.CastUtils;
 import org.apache.cxf.service.model.BindingMessageInfo;
 import org.apache.cxf.service.model.BindingOperationInfo;
@@ -36,9 +35,8 @@
 import org.apache.cxf.transport.DestinationFactoryManager;
 import org.apache.cxf.ws.policy.AssertionBuilderRegistry;
 import org.apache.cxf.ws.policy.AssertionBuilderRegistryImpl;
-import org.apache.cxf.ws.policy.PolicyBuilder;
 import org.apache.cxf.ws.policy.PolicyBuilderImpl;
-import org.apache.cxf.ws.policy.PolicyEngine;
+import org.apache.cxf.ws.policy.PolicyConstants;
 import org.apache.cxf.ws.policy.PolicyException;
 import org.apache.cxf.ws.policy.PolicyRegistryImpl;
 import org.apache.cxf.ws.policy.builder.xml.XMLPrimitiveAssertionBuilder;
@@ -68,6 +66,7 @@
     private static ServiceInfo[] services;
     private static EndpointInfo[] endpoints;
     private Wsdl11AttachmentPolicyProvider app;
+    private PolicyConstants constants;
     private Bus bus;
     private IMocksControl control = EasyMock.createNiceControl();
     
@@ -86,6 +85,10 @@
         BindingFactoryManager bfm = control.createMock(BindingFactoryManager.class);
         EasyMock.expect(bus.getExtension(BindingFactoryManager.class)).andReturn(bfm).anyTimes();
         EasyMock.expect(bfm.getBindingFactory(EasyMock.isA(String.class))).andReturn(null).anyTimes();
+        PolicyConstants constants = new PolicyConstants();
+        // test data uses 2004/09 namespace
+        constants.setNamespace(PolicyConstants.NAMESPACE_XMLSOAP_200409);
+        EasyMock.expect(bus.getExtension(PolicyConstants.class)).andReturn(constants).anyTimes();
         control.replay();
         
         int n = 19;
@@ -119,15 +122,12 @@
     @Before
     public void setUp() {   
         control = EasyMock.createNiceControl();
+        constants = new PolicyConstants();
+        // test data uses 2004/09 namespace
+        constants.setNamespace(PolicyConstants.NAMESPACE_XMLSOAP_200409);
         bus = control.createMock(Bus.class);
-<<<<<<< HEAD
-        bus.getExtension(ConfiguredBeanLocator.class);
-        EasyMock.expectLastCall().andReturn(null).anyTimes();
-        AssertionBuilderRegistry abr = new AssertionBuilderRegistryImpl();
-=======
         EasyMock.expect(bus.getExtension(PolicyConstants.class)).andReturn(constants).anyTimes();
         AssertionBuilderRegistry abr = new AssertionBuilderRegistryImpl();        
->>>>>>> 8568d21b
         abr.setIgnoreUnknownAssertions(false);
         XMLPrimitiveAssertionBuilder ab = new XMLPrimitiveAssertionBuilder();
         ab.setBus(bus);
@@ -135,14 +135,9 @@
         abr.register(new QName("http://cxf.apache.org/test/assertions", "B"), ab);
         abr.register(new QName("http://cxf.apache.org/test/assertions", "C"), ab);
         
-        PolicyBuilderImpl pb = new PolicyBuilderImpl();
-        bus.getExtension(PolicyBuilder.class);
-        EasyMock.expectLastCall().andReturn(pb).anyTimes();
-        bus.getExtension(PolicyEngine.class);
-        EasyMock.expectLastCall().andReturn(null).anyTimes();
-        
+        PolicyBuilderImpl pb = new PolicyBuilderImpl(); 
         pb.setAssertionBuilderRegistry(abr);
-        app = new Wsdl11AttachmentPolicyProvider();
+        app = new Wsdl11AttachmentPolicyProvider(bus);
         app.setBuilder(pb);
         app.setRegistry(new PolicyRegistryImpl());
         control.replay();
@@ -162,11 +157,13 @@
         
         // no extensions       
         p = app.getElementPolicy(services[0]);
-        assertTrue(p == null || p.isEmpty());
+        assertNotNull(p);
+        assertTrue(p.isEmpty());
         
         // extensions not of type Policy or PolicyReference
         p = app.getElementPolicy(services[1]);
-        assertTrue(p == null || p.isEmpty());
+        assertNotNull(p);
+        assertTrue(p.isEmpty());
         
         // one extension of type Policy, without assertion builder
         try {
@@ -189,7 +186,7 @@
         verifyAssertionsOnly(p, 3);
         
         EndpointInfo ei = new EndpointInfo();
-        assertTrue(app.getElementPolicy(ei) == null);
+        assertTrue(app.getElementPolicy(ei).isEmpty());
     }
     
     @Test
@@ -200,13 +197,15 @@
         
         // no extensions        
         ep = app.getEffectivePolicy(services[0]);
-        assertTrue(ep == null || ep.isEmpty());
+        assertNotNull(ep);
+        assertTrue(ep.isEmpty());
         p = app.getElementPolicy(services[0]);
-        assertTrue(p == null || p.isEmpty());
+        assertTrue(PolicyComparator.compare(p, ep));
         
         // extensions not of type Policy or PolicyReference
         ep = app.getEffectivePolicy(services[1]);
-        assertTrue(ep == null || ep.isEmpty());
+        assertNotNull(ep);
+        assertTrue(ep.isEmpty());
         
         // one extension of type Policy, without assertion builder
         try {
@@ -242,7 +241,8 @@
         // porttype has no extensions
         // binding has no extensions
         ep = app.getEffectivePolicy(endpoints[0]);
-        assertTrue(ep == null || ep.isEmpty());
+        assertNotNull(ep);
+        assertTrue(ep.isEmpty());
         
         // port has one extension of type Policy        
         // binding has no extensions
@@ -300,7 +300,8 @@
         // operation has no extensions
         // binding operation has no extensions
         ep = app.getEffectivePolicy(getBindingOperationInfo(endpoints[0]));
-        assertTrue(ep == null || ep.isEmpty());
+        assertNotNull(ep);
+        assertTrue(ep.isEmpty());
         
         // operation has no extensions
         // binding operation has one extension of type Policy
@@ -332,7 +333,8 @@
         // operation message has no extensions
         // message has no extensions
         ep = app.getEffectivePolicy(getBindingMessageInfo(endpoints[0], true));
-        assertTrue(ep == null || ep.isEmpty());
+        assertNotNull(ep);
+        assertTrue(ep.isEmpty());
         
         // binding operation message has one extension of type Policy
         // operation message has no extensions
