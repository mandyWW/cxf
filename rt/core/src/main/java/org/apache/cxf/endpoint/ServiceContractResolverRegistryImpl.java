/**
 * Licensed to the Apache Software Foundation (ASF) under one
 * or more contributor license agreements. See the NOTICE file
 * distributed with this work for additional information
 * regarding copyright ownership. The ASF licenses this file
 * to you under the Apache License, Version 2.0 (the
 * "License"); you may not use this file except in compliance
 * with the License. You may obtain a copy of the License at
 *
 * http://www.apache.org/licenses/LICENSE-2.0
 *
 * Unless required by applicable law or agreed to in writing,
 * software distributed under the License is distributed on an
 * "AS IS" BASIS, WITHOUT WARRANTIES OR CONDITIONS OF ANY
 * KIND, either express or implied. See the License for the
 * specific language governing permissions and limitations
 * under the License.
 */

package org.apache.cxf.endpoint;

import java.net.URI;
import java.util.List;
import java.util.concurrent.CopyOnWriteArrayList;

import javax.xml.namespace.QName;

import org.apache.cxf.Bus;
import org.apache.cxf.common.injection.NoJSR250Annotations;

/**
 * A simple contract resolver registry. It maintains a list of contract resolvers in an
 * <code>ArrayList</code>.
 */
<<<<<<< HEAD
@NoJSR250Annotations(unlessNull = "bus")
=======
>>>>>>> 8568d21b
public class ServiceContractResolverRegistryImpl implements ServiceContractResolverRegistry {

    private Bus bus;
    private List<ServiceContractResolver> resolvers 
        = new CopyOnWriteArrayList<ServiceContractResolver>();

    public ServiceContractResolverRegistryImpl() {
        
    }
    public ServiceContractResolverRegistryImpl(Bus b) {
        setBus(b);
    }
    

    /**
     * Sets the bus with which the registry is associated.
     *
     * @param bus
     */
    public final void setBus(Bus b) {
        this.bus = b;
        if (bus != null) {
            bus.setExtension(this, ServiceContractResolverRegistry.class);
        }
    }

    /**
     * Calls each of the registered <code>ServiceContractResolver</code> instances
     * to resolve the location of the service's contract. It returns the location 
     * from the first resolver that matches the QName to a location.
     *
     * @param qname QName to be resolved into a contract location
     * @return URI representing the location of the contract
    */
    public URI getContractLocation(QName qname) {
        for (ServiceContractResolver resolver : resolvers) {
            URI contractLocation = resolver.getContractLocation(qname);
            if (null != contractLocation) {
                return contractLocation;
            }
        }
        return null;
    }

    /**
     * Tests if a resolver is alreadey registered with this registry.
     *
     * @param resolver the contract resolver for which to searche
     * @return <code>true</code> if the resolver is registered
     */
    public boolean isRegistered(ServiceContractResolver resolver) {
        return resolvers.contains(resolver);
    }

    /**
     * Registers a contract resolver with this registry.
     *
     * @param resolver the contract resolver to register
     */
    public synchronized void register(ServiceContractResolver resolver) {
        resolvers.add(resolver);        
    }

    /**
     * Removes a contract resolver from this registry.
     *
     * @param resolver the contract resolver to remove
     */
    public synchronized void unregister(ServiceContractResolver resolver) {
        resolvers.remove(resolver);        
    }

<<<<<<< HEAD
=======
    /**
     * Sets the bus with which the registry is associated.
     *
     * @param bus
     */
    public void setBus(Bus bus) {
        this.bus = bus;
    }
>>>>>>> 8568d21b
    
    protected List<ServiceContractResolver> getResolvers() {
        return resolvers;
    }

}<|MERGE_RESOLUTION|>--- conflicted
+++ resolved
@@ -20,43 +20,29 @@
 package org.apache.cxf.endpoint;
 
 import java.net.URI;
+import java.util.ArrayList;
 import java.util.List;
-import java.util.concurrent.CopyOnWriteArrayList;
 
+import javax.annotation.PostConstruct;
 import javax.xml.namespace.QName;
 
 import org.apache.cxf.Bus;
-import org.apache.cxf.common.injection.NoJSR250Annotations;
 
 /**
  * A simple contract resolver registry. It maintains a list of contract resolvers in an
  * <code>ArrayList</code>.
  */
-<<<<<<< HEAD
-@NoJSR250Annotations(unlessNull = "bus")
-=======
->>>>>>> 8568d21b
 public class ServiceContractResolverRegistryImpl implements ServiceContractResolverRegistry {
 
     private Bus bus;
-    private List<ServiceContractResolver> resolvers 
-        = new CopyOnWriteArrayList<ServiceContractResolver>();
-
-    public ServiceContractResolverRegistryImpl() {
-        
-    }
-    public ServiceContractResolverRegistryImpl(Bus b) {
-        setBus(b);
-    }
-    
+    private List<ServiceContractResolver> resolvers;
 
     /**
-     * Sets the bus with which the registry is associated.
-     *
-     * @param bus
+     * Initialize registry, and register itself on Bus as an extension.
      */
-    public final void setBus(Bus b) {
-        this.bus = b;
+    @PostConstruct
+    public void init() {
+        resolvers = new ArrayList<ServiceContractResolver>();
         if (bus != null) {
             bus.setExtension(this, ServiceContractResolverRegistry.class);
         }
@@ -108,8 +94,6 @@
         resolvers.remove(resolver);        
     }
 
-<<<<<<< HEAD
-=======
     /**
      * Sets the bus with which the registry is associated.
      *
@@ -118,7 +102,6 @@
     public void setBus(Bus bus) {
         this.bus = bus;
     }
->>>>>>> 8568d21b
     
     protected List<ServiceContractResolver> getResolvers() {
         return resolvers;
