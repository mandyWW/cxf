/**
 * Licensed to the Apache Software Foundation (ASF) under one
 * or more contributor license agreements. See the NOTICE file
 * distributed with this work for additional information
 * regarding copyright ownership. The ASF licenses this file
 * to you under the Apache License, Version 2.0 (the
 * "License"); you may not use this file except in compliance
 * with the License. You may obtain a copy of the License at
 *
 * http://www.apache.org/licenses/LICENSE-2.0
 *
 * Unless required by applicable law or agreed to in writing,
 * software distributed under the License is distributed on an
 * "AS IS" BASIS, WITHOUT WARRANTIES OR CONDITIONS OF ANY
 * KIND, either express or implied. See the License for the
 * specific language governing permissions and limitations
 * under the License.
 */

package org.apache.cxf.attachment;

import java.io.IOException;
import java.io.OutputStream;
import java.io.StringWriter;
import java.io.Writer;
import java.net.URLDecoder;
<<<<<<< HEAD
import java.util.Collections;
import java.util.Iterator;
import java.util.LinkedHashMap;
import java.util.List;
import java.util.Map;
=======
>>>>>>> 8568d21b

import org.apache.cxf.message.Attachment;
import org.apache.cxf.message.Message;


public class AttachmentSerializer {

    private Message message;
    private String bodyBoundary;
    private OutputStream out;
    private String encoding;
    
    private String multipartType;
    private Map<String, List<String>> rootHeaders = Collections.emptyMap();
    private boolean xop = true;
    
    public AttachmentSerializer(Message messageParam) {
        message = messageParam;
    }

    public AttachmentSerializer(Message messageParam, String multipartType, 
                                Map<String, List<String>> headers) {
        message = messageParam;
        this.multipartType = multipartType;
        this.rootHeaders = headers;
    }
    
    /**
     * Serialize the beginning of the attachment which includes the MIME 
     * beginning and headers for the root message.
     */
    public void writeProlog() throws IOException {
        // Create boundary for body
        bodyBoundary = AttachmentUtil.getUniqueBoundaryValue();

        String bodyCt = (String) message.get(Message.CONTENT_TYPE);
        bodyCt = bodyCt.replaceAll("\"", "\\\"");
        
        // The bodyCt string is used enclosed within "", so if it contains the character ", it
        // should be adjusted, like in the following case:
        //   application/soap+xml; action="urn:ihe:iti:2007:RetrieveDocumentSet"
        // The attribute action is added in SoapActionOutInterceptor, when SOAP 1.2 is used
        // The string has to be changed in:
        //   application/soap+xml"; action="urn:ihe:iti:2007:RetrieveDocumentSet
        // so when it is enclosed within "", the result must be:
        //   "application/soap+xml"; action="urn:ihe:iti:2007:RetrieveDocumentSet"
        // instead of 
        //   "application/soap+xml; action="urn:ihe:iti:2007:RetrieveDocumentSet""
        // that is wrong because when used it produces:
        //   type="application/soap+xml; action="urn:ihe:iti:2007:RetrieveDocumentSet""
        if ((bodyCt.indexOf('"') != -1) && (bodyCt.indexOf(';') != -1)) {
            int pos = bodyCt.indexOf(';');
            StringBuffer st = new StringBuffer(bodyCt.substring(0 , pos));
            st.append("\"").append(bodyCt.substring(pos, bodyCt.length() - 1));
            bodyCt = st.toString();
        }        
        
        // Set transport mime type
        String requestMimeType = multipartType == null ? "multipart/related" : multipartType;
        
        StringBuilder ct = new StringBuilder();
<<<<<<< HEAD
        ct.append(requestMimeType);
        if (requestMimeType.indexOf("type=") == -1) {
            ct.append("; ");
            if (xop) {
                ct.append("type=\"application/xop+xml\"");
            } else {
                ct.append("type=\"").append(bodyCt).append("\"");
            }    
=======
        ct.append("multipart/related; ");
        if (xop) {
            ct.append("type=\"application/xop+xml\"; ");
        } else {
            ct.append("type=\"").append(bodyCt).append("\"; ");
>>>>>>> 8568d21b
        }
        ct.append("; ");
        
        String rootContentId = getHeaderValue("Content-ID", AttachmentUtil.BODY_ATTACHMENT_ID);
        
        ct.append("boundary=\"")
            .append(bodyBoundary)
            .append("\"; ")
            .append("start=\"<")
            .append(rootContentId)
            .append(">\"; ")
            .append("start-info=\"")
            .append(bodyCt)
            .append("\"");
        
        message.put(Message.CONTENT_TYPE, ct.toString());

        
        // 2. write headers
        out = message.getContent(OutputStream.class);
        encoding = (String) message.get(Message.ENCODING);
        if (encoding == null) {
            encoding = "UTF-8";
        }
        StringWriter writer = new StringWriter();
        writer.write("\r\n");
        writer.write("--");
        writer.write(bodyBoundary);
        
        StringBuilder mimeBodyCt = new StringBuilder();
<<<<<<< HEAD
        String bodyType = getHeaderValue("Content-Type", null);
        if (bodyType == null) {
            mimeBodyCt.append("application/xop+xml; charset=")
                .append(encoding)
                .append("; type=\"")
                .append(bodyCt)
                .append("\";");
        } else {
            mimeBodyCt.append(bodyType);
        }
=======
        mimeBodyCt.append("application/xop+xml; charset=")
            .append(encoding)
            .append("; type=\"")
            .append(bodyCt)
            .append("\";");
>>>>>>> 8568d21b
        
        writeHeaders(mimeBodyCt.toString(), rootContentId, rootHeaders, writer);
        out.write(writer.getBuffer().toString().getBytes(encoding));
    }

    private String getHeaderValue(String name, String defaultValue) {
        List<String> value = rootHeaders.get(name);
        if (value == null || value.isEmpty()) {
            return defaultValue;
        }
        StringBuilder sb = new StringBuilder();
        for (int i = 0; i < value.size(); i++) {
            sb.append(value.get(i));
            if (i + 1 < value.size()) {
                sb.append(',');
            }
        }
        return sb.toString();
    }
    
    private static void writeHeaders(String contentType, String attachmentId, 
                                     Map<String, List<String>> headers, Writer writer) throws IOException {
        writer.write("\r\n");
        writer.write("Content-Type: ");
        writer.write(contentType);
        writer.write("\r\n");

        writer.write("Content-Transfer-Encoding: binary\r\n");

        if (attachmentId != null) {
            writer.write("Content-ID: <");
            if (attachmentId.charAt(0) == '<'
                && attachmentId.charAt(attachmentId.length() - 1) == '>') {
                attachmentId = attachmentId.substring(1, attachmentId.length() - 1);
            }
            writer.write(URLDecoder.decode(attachmentId, "UTF-8"));
            writer.write(">\r\n");
        }
<<<<<<< HEAD
        // headers like Content-Disposition need to be serialized
        for (Map.Entry<String, List<String>> entry : headers.entrySet()) {
            String name = entry.getKey();
            if ("Content-Type".equalsIgnoreCase(name) || "Content-ID".equalsIgnoreCase(name)
                || "Content-Transfer-Encoding".equalsIgnoreCase(name)) {
                continue;
            }
            writer.write(name + ": ");
            List<String> values = entry.getValue();
            for (int i = 0; i < values.size(); i++) {
                writer.write(values.get(i));
                if (i + 1 < values.size()) {
                    writer.write(",");
                }
            }
            writer.write("\r\n");
        }
        
=======
>>>>>>> 8568d21b
        writer.write("\r\n");
    }

    /**
     * Write the end of the body boundary and any attachments included.
     * @throws IOException
     */
    public void writeAttachments() throws IOException {
        if (message.getAttachments() != null) {
            for (Attachment a : message.getAttachments()) {
                StringWriter writer = new StringWriter();                
                writer.write("\r\n");
                writer.write("--");
                writer.write(bodyBoundary);
                
                Map<String, List<String>> headers = null;
                Iterator<String> it = a.getHeaderNames();
                if (it.hasNext()) {
                    headers = new LinkedHashMap<String, List<String>>();
                    while (it.hasNext()) {
                        String key = it.next();
                        headers.put(key, Collections.singletonList(a.getHeader(key)));
                    }
                } else {
                    headers = Collections.emptyMap();
                }
                
                writeHeaders(a.getDataHandler().getContentType(), a.getId(),
                             headers, writer);
                out.write(writer.getBuffer().toString().getBytes(encoding));
                
                a.getDataHandler().writeTo(out);
            }
        }
        StringWriter writer = new StringWriter();                
        writer.write("\r\n");
        writer.write("--");
        writer.write(bodyBoundary);
        writer.write("--");
        out.write(writer.getBuffer().toString().getBytes(encoding));
        out.flush();
    }

    public boolean isXop() {
        return xop;
    }

    public void setXop(boolean xop) {
        this.xop = xop;
    }
    
}<|MERGE_RESOLUTION|>--- conflicted
+++ resolved
@@ -24,14 +24,6 @@
 import java.io.StringWriter;
 import java.io.Writer;
 import java.net.URLDecoder;
-<<<<<<< HEAD
-import java.util.Collections;
-import java.util.Iterator;
-import java.util.LinkedHashMap;
-import java.util.List;
-import java.util.Map;
-=======
->>>>>>> 8568d21b
 
 import org.apache.cxf.message.Attachment;
 import org.apache.cxf.message.Message;
@@ -39,26 +31,17 @@
 
 public class AttachmentSerializer {
 
+    private static final String BODY_ATTACHMENT_ID = "root.message@cxf.apache.org";
     private Message message;
     private String bodyBoundary;
     private OutputStream out;
     private String encoding;
-    
-    private String multipartType;
-    private Map<String, List<String>> rootHeaders = Collections.emptyMap();
     private boolean xop = true;
     
     public AttachmentSerializer(Message messageParam) {
         message = messageParam;
     }
 
-    public AttachmentSerializer(Message messageParam, String multipartType, 
-                                Map<String, List<String>> headers) {
-        message = messageParam;
-        this.multipartType = multipartType;
-        this.rootHeaders = headers;
-    }
-    
     /**
      * Serialize the beginning of the attachment which includes the MIME 
      * beginning and headers for the root message.
@@ -90,35 +73,19 @@
         }        
         
         // Set transport mime type
-        String requestMimeType = multipartType == null ? "multipart/related" : multipartType;
-        
         StringBuilder ct = new StringBuilder();
-<<<<<<< HEAD
-        ct.append(requestMimeType);
-        if (requestMimeType.indexOf("type=") == -1) {
-            ct.append("; ");
-            if (xop) {
-                ct.append("type=\"application/xop+xml\"");
-            } else {
-                ct.append("type=\"").append(bodyCt).append("\"");
-            }    
-=======
         ct.append("multipart/related; ");
         if (xop) {
             ct.append("type=\"application/xop+xml\"; ");
         } else {
             ct.append("type=\"").append(bodyCt).append("\"; ");
->>>>>>> 8568d21b
         }
-        ct.append("; ");
-        
-        String rootContentId = getHeaderValue("Content-ID", AttachmentUtil.BODY_ATTACHMENT_ID);
         
         ct.append("boundary=\"")
             .append(bodyBoundary)
             .append("\"; ")
             .append("start=\"<")
-            .append(rootContentId)
+            .append(BODY_ATTACHMENT_ID)
             .append(">\"; ")
             .append("start-info=\"")
             .append(bodyCt)
@@ -139,46 +106,17 @@
         writer.write(bodyBoundary);
         
         StringBuilder mimeBodyCt = new StringBuilder();
-<<<<<<< HEAD
-        String bodyType = getHeaderValue("Content-Type", null);
-        if (bodyType == null) {
-            mimeBodyCt.append("application/xop+xml; charset=")
-                .append(encoding)
-                .append("; type=\"")
-                .append(bodyCt)
-                .append("\";");
-        } else {
-            mimeBodyCt.append(bodyType);
-        }
-=======
         mimeBodyCt.append("application/xop+xml; charset=")
             .append(encoding)
             .append("; type=\"")
             .append(bodyCt)
             .append("\";");
->>>>>>> 8568d21b
         
-        writeHeaders(mimeBodyCt.toString(), rootContentId, rootHeaders, writer);
+        writeHeaders(mimeBodyCt.toString(), BODY_ATTACHMENT_ID, writer);
         out.write(writer.getBuffer().toString().getBytes(encoding));
     }
 
-    private String getHeaderValue(String name, String defaultValue) {
-        List<String> value = rootHeaders.get(name);
-        if (value == null || value.isEmpty()) {
-            return defaultValue;
-        }
-        StringBuilder sb = new StringBuilder();
-        for (int i = 0; i < value.size(); i++) {
-            sb.append(value.get(i));
-            if (i + 1 < value.size()) {
-                sb.append(',');
-            }
-        }
-        return sb.toString();
-    }
-    
-    private static void writeHeaders(String contentType, String attachmentId, 
-                                     Map<String, List<String>> headers, Writer writer) throws IOException {
+    private void writeHeaders(String contentType, String attachmentId, Writer writer) throws IOException {
         writer.write("\r\n");
         writer.write("Content-Type: ");
         writer.write(contentType);
@@ -195,27 +133,6 @@
             writer.write(URLDecoder.decode(attachmentId, "UTF-8"));
             writer.write(">\r\n");
         }
-<<<<<<< HEAD
-        // headers like Content-Disposition need to be serialized
-        for (Map.Entry<String, List<String>> entry : headers.entrySet()) {
-            String name = entry.getKey();
-            if ("Content-Type".equalsIgnoreCase(name) || "Content-ID".equalsIgnoreCase(name)
-                || "Content-Transfer-Encoding".equalsIgnoreCase(name)) {
-                continue;
-            }
-            writer.write(name + ": ");
-            List<String> values = entry.getValue();
-            for (int i = 0; i < values.size(); i++) {
-                writer.write(values.get(i));
-                if (i + 1 < values.size()) {
-                    writer.write(",");
-                }
-            }
-            writer.write("\r\n");
-        }
-        
-=======
->>>>>>> 8568d21b
         writer.write("\r\n");
     }
 
@@ -230,21 +147,7 @@
                 writer.write("\r\n");
                 writer.write("--");
                 writer.write(bodyBoundary);
-                
-                Map<String, List<String>> headers = null;
-                Iterator<String> it = a.getHeaderNames();
-                if (it.hasNext()) {
-                    headers = new LinkedHashMap<String, List<String>>();
-                    while (it.hasNext()) {
-                        String key = it.next();
-                        headers.put(key, Collections.singletonList(a.getHeader(key)));
-                    }
-                } else {
-                    headers = Collections.emptyMap();
-                }
-                
-                writeHeaders(a.getDataHandler().getContentType(), a.getId(),
-                             headers, writer);
+                writeHeaders(a.getDataHandler().getContentType(), a.getId(), writer);
                 out.write(writer.getBuffer().toString().getBytes(encoding));
                 
                 a.getDataHandler().writeTo(out);
