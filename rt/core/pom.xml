<!--
  Licensed to the Apache Software Foundation (ASF) under one
  or more contributor license agreements. See the NOTICE file
  distributed with this work for additional information
  regarding copyright ownership. The ASF licenses this file
  to you under the Apache License, Version 2.0 (the
  "License"); you may not use this file except in compliance
  with the License. You may obtain a copy of the License at
 
  http://www.apache.org/licenses/LICENSE-2.0
 
  Unless required by applicable law or agreed to in writing,
  software distributed under the License is distributed on an
  "AS IS" BASIS, WITHOUT WARRANTIES OR CONDITIONS OF ANY
  KIND, either express or implied. See the License for the
  specific language governing permissions and limitations
  under the License.
-->
<project xmlns="http://maven.apache.org/POM/4.0.0" xmlns:xsi="http://www.w3.org/2001/XMLSchema-instance" xsi:schemaLocation="http://maven.apache.org/POM/4.0.0 http://maven.apache.org/maven-v4_0_0.xsd">
    <modelVersion>4.0.0</modelVersion>
    <groupId>org.apache.cxf</groupId>
    <artifactId>cxf-rt-core</artifactId>
    <packaging>jar</packaging>
<<<<<<< HEAD
    <version>2.6.0-SNAPSHOT</version>
=======
    <version>2.5.2</version>
>>>>>>> 2fe1624a
    <name>Apache CXF Runtime Core</name>
    <description>Apache CXF Runtime Core</description>
    <url>http://cxf.apache.org</url>

    <parent>
        <groupId>org.apache.cxf</groupId>
        <artifactId>cxf-parent</artifactId>
<<<<<<< HEAD
        <version>2.6.0-SNAPSHOT</version>
=======
        <version>2.5.2</version>
>>>>>>> 2fe1624a
        <relativePath>../../parent/pom.xml</relativePath>
    </parent>

    <properties>
        <cxf.bundle.activator>org.apache.cxf.bus.osgi.CXFActivator</cxf.bundle.activator>
        <cxf.osgi.symbolic.name>${project.groupId}.bundle</cxf.osgi.symbolic.name>

        <cxf.osgi.import>
            org.springframework*;resolution:=optional;version="${cxf.osgi.spring.version}",
            javax.activation;version="${cxf.osgi.javax.activation.version}",
            javax.mail;version="${cxf.osgi.javax.mail.version}",
            javax.annotation;version="${cxf.osgi.javax.annotation.version}",
            javax.xml.bind*;version="${cxf.osgi.javax.bind.version}",
            javax.xml.stream*;version="${cxf.osgi.javax.stream.version}"
        </cxf.osgi.import>
        <cxf.osgi.export>
            '=META-INF.cxf',
            org.apache.cxf.*;-split-package:=first,
        </cxf.osgi.export>
    </properties>

    <dependencies>
        <dependency>
            <groupId>org.apache.aries.blueprint</groupId>
            <artifactId>org.apache.aries.blueprint.core</artifactId>
        </dependency>
        <dependency>
            <groupId>org.osgi</groupId>
            <artifactId>org.osgi.core</artifactId>
            <scope>provided</scope>
        </dependency>
        <dependency>
            <groupId>org.osgi</groupId>
            <artifactId>org.osgi.compendium</artifactId>
            <scope>provided</scope>
        </dependency>
        <dependency>
            <groupId>org.apache.cxf</groupId>
            <artifactId>cxf-api</artifactId>
            <version>${project.version}</version>
        </dependency>

        <dependency>
            <groupId>com.sun.xml.bind</groupId>
            <artifactId>jaxb-impl</artifactId>
        </dependency>

        <dependency>
            <groupId>org.apache.ws.xmlschema</groupId>
            <artifactId>xmlschema-core</artifactId>
        </dependency>

        <dependency>
            <groupId>org.springframework</groupId>
            <artifactId>spring-core</artifactId>
            <optional>true</optional>
        </dependency>
        <dependency>
            <groupId>org.springframework</groupId>
            <artifactId>spring-beans</artifactId>
            <optional>true</optional>
        </dependency>
        <dependency>
            <groupId>org.springframework</groupId>
            <artifactId>spring-context</artifactId>
            <optional>true</optional>
        </dependency>

        <dependency>
            <groupId>xml-resolver</groupId>
            <artifactId>xml-resolver</artifactId>
            <optional>true</optional>
        </dependency>
        <dependency>
            <groupId>junit</groupId>
            <artifactId>junit</artifactId>
            <scope>provided</scope>
            <optional>true</optional>
        </dependency>
        <dependency>
            <groupId>org.easymock</groupId>
            <artifactId>easymock</artifactId>
            <scope>test</scope>
        </dependency>
        <dependency>
            <groupId>org.apache.geronimo.specs</groupId>
            <artifactId>geronimo-javamail_1.4_spec</artifactId>
        </dependency>
        <dependency>
            <groupId>com.sun.xml.fastinfoset</groupId>
            <artifactId>FastInfoset</artifactId>
            <optional>true</optional>
        </dependency>
    </dependencies>

</project><|MERGE_RESOLUTION|>--- conflicted
+++ resolved
@@ -21,11 +21,7 @@
     <groupId>org.apache.cxf</groupId>
     <artifactId>cxf-rt-core</artifactId>
     <packaging>jar</packaging>
-<<<<<<< HEAD
-    <version>2.6.0-SNAPSHOT</version>
-=======
     <version>2.5.2</version>
->>>>>>> 2fe1624a
     <name>Apache CXF Runtime Core</name>
     <description>Apache CXF Runtime Core</description>
     <url>http://cxf.apache.org</url>
@@ -33,31 +29,9 @@
     <parent>
         <groupId>org.apache.cxf</groupId>
         <artifactId>cxf-parent</artifactId>
-<<<<<<< HEAD
-        <version>2.6.0-SNAPSHOT</version>
-=======
         <version>2.5.2</version>
->>>>>>> 2fe1624a
         <relativePath>../../parent/pom.xml</relativePath>
     </parent>
-
-    <properties>
-        <cxf.bundle.activator>org.apache.cxf.bus.osgi.CXFActivator</cxf.bundle.activator>
-        <cxf.osgi.symbolic.name>${project.groupId}.bundle</cxf.osgi.symbolic.name>
-
-        <cxf.osgi.import>
-            org.springframework*;resolution:=optional;version="${cxf.osgi.spring.version}",
-            javax.activation;version="${cxf.osgi.javax.activation.version}",
-            javax.mail;version="${cxf.osgi.javax.mail.version}",
-            javax.annotation;version="${cxf.osgi.javax.annotation.version}",
-            javax.xml.bind*;version="${cxf.osgi.javax.bind.version}",
-            javax.xml.stream*;version="${cxf.osgi.javax.stream.version}"
-        </cxf.osgi.import>
-        <cxf.osgi.export>
-            '=META-INF.cxf',
-            org.apache.cxf.*;-split-package:=first,
-        </cxf.osgi.export>
-    </properties>
 
     <dependencies>
         <dependency>
