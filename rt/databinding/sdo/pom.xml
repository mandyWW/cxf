--- conflicted
+++ resolved
@@ -27,11 +27,7 @@
     <parent>
         <groupId>org.apache.cxf</groupId>
         <artifactId>cxf-parent</artifactId>
-<<<<<<< HEAD
-        <version>2.6.0-SNAPSHOT</version>
-=======
         <version>2.5.2</version>
->>>>>>> 2fe1624a
         <relativePath>../../../parent/pom.xml</relativePath>
     </parent>
 
@@ -151,11 +147,6 @@
                              <fork>${cxf.codegenplugin.forkmode}</fork>
                              <testSourceRoot>${basedir}/target/generated/src/test/java</testSourceRoot>
                              <testWsdlRoot>${basedir}/src/test/resources/wsdl_sdo</testWsdlRoot>
-                             <defaultOptions>
-                                <markGenerated>true</markGenerated>
-                                <faultSerialVersionUID>1</faultSerialVersionUID>
-                             </defaultOptions>
-
                              <wsdlOptions>
                                 <wsdlOption>
                                     <wsdl>${basedir}/src/test/resources/wsdl_sdo/HelloService_static.wsdl</wsdl>
@@ -214,16 +205,12 @@
                                 <id>setup.eclipse.project.sdo</id>
                                 <phase>process-test-sources</phase>
                                 <configuration>
-                                     <target>
-                                         <!-- SDO generated code is Java1.4 based and thus uses raw List types -->
-                                         <!-- It also generates code with unused imports -->
-                                         <propertyfile file="${basedir}/.settings/org.eclipse.jdt.core.prefs">
-                                             <entry key="org.eclipse.jdt.core.compiler.problem.rawTypeReference" value="ignore"/>
-                                             <entry key="org.eclipse.jdt.core.compiler.problem.unusedImport" value="ignore"/>
-                                             <entry key="org.eclipse.jdt.core.compiler.problem.unusedLocal" value="ignore"/>
-                                             <entry key="org.eclipse.jdt.core.compiler.problem.uncheckedTypeOperation" value="ignore"/>
-                                         </propertyfile>
-                                     </target>
+                                     <tasks>
+                                         <echo file="${basedir}/.settings/org.eclipse.jdt.core.prefs" append="true">
+org.eclipse.jdt.core.compiler.problem.unusedLocal=ignore
+org.eclipse.jdt.core.compiler.problem.uncheckedTypeOperation=ignore
+                                         </echo>
+                                     </tasks>
                                 </configuration>
                                 <goals>
                                     <goal>run</goal>
