/**
 * Licensed to the Apache Software Foundation (ASF) under one
 * or more contributor license agreements. See the NOTICE file
 * distributed with this work for additional information
 * regarding copyright ownership. The ASF licenses this file
 * to you under the Apache License, Version 2.0 (the
 * "License"); you may not use this file except in compliance
 * with the License. You may obtain a copy of the License at
 *
 * http://www.apache.org/licenses/LICENSE-2.0
 *
 * Unless required by applicable law or agreed to in writing,
 * software distributed under the License is distributed on an
 * "AS IS" BASIS, WITHOUT WARRANTIES OR CONDITIONS OF ANY
 * KIND, either express or implied. See the License for the
 * specific language governing permissions and limitations
 * under the License.
 */
package org.apache.cxf.aegis.type.encoded;

import java.lang.reflect.Array;
import java.util.ArrayList;
import java.util.Collections;
import java.util.HashSet;
import java.util.List;
import java.util.Set;
import java.util.StringTokenizer;
import java.util.logging.Logger;

import javax.xml.namespace.QName;

import org.apache.cxf.aegis.Context;
import org.apache.cxf.aegis.DatabindingException;
import org.apache.cxf.aegis.type.AegisType;
import org.apache.cxf.aegis.type.TypeMapping;
import org.apache.cxf.aegis.type.TypeUtil;
import org.apache.cxf.aegis.type.basic.BeanType;
import org.apache.cxf.aegis.xml.MessageReader;
import org.apache.cxf.aegis.xml.MessageWriter;
import org.apache.cxf.binding.soap.Soap11;
import org.apache.cxf.common.logging.LogUtils;
import org.apache.cxf.helpers.CastUtils;
import org.apache.ws.commons.schema.XmlSchema;

import static org.apache.cxf.aegis.type.encoded.SoapEncodingUtil.readAttributeValue;

public class SoapArrayType extends AegisType {
    private static final Logger LOG = LogUtils.getL7dLogger(SoapArrayType.class);
    private static final String SOAP_ENCODING_NS_1_1 = Soap11.getInstance().getSoapEncodingStyle();
    private static final QName SOAP_ARRAY_POSITION = new QName(SOAP_ENCODING_NS_1_1, "position");

    private QName componentName;

    @Override
    public Object readObject(MessageReader reader, Context context) throws DatabindingException {
        try {
            // get the encoded array type info
            TypeMapping tm = context.getTypeMapping();
            if (tm == null) {
                tm = getTypeMapping();
            }
            ArrayTypeInfo arrayTypeInfo = new ArrayTypeInfo(reader, tm);

            // verify arrayType dimensions are the same as this type class's array dimensions
            if (getDimensions() != arrayTypeInfo.getTotalDimensions()) {
                throw new DatabindingException("In " + getSchemaType() + " expected array with "
                        + getDimensions() + " dimensions, but arrayType has "
                        + arrayTypeInfo.getTotalDimensions() + " dimensions: "
                        + arrayTypeInfo.toString());
            }

            // calculate max size
            int maxSize = 1;
            for (int dimension : arrayTypeInfo.getDimensions()) {
                maxSize *= dimension;
            }

            // verify offset doesn't exceed maximum size
            if (arrayTypeInfo.getOffset() >= maxSize) {
                throw new DatabindingException("The array offset " + arrayTypeInfo.getOffset() + " in "
                        + getSchemaType() + " exceeds the expecte size of " + maxSize);
            }

            // read the values
            List<Object> values = readCollection(reader,
                    context,
                    arrayTypeInfo,
                    maxSize - arrayTypeInfo.getOffset());

            // if it is a partially transmitted array offset the array values
            if (arrayTypeInfo.getOffset() > 0) {
                List<Object> list = new ArrayList<Object>(values.size() + arrayTypeInfo.getOffset());
                list.addAll(Collections.nCopies(arrayTypeInfo.getOffset(), null));
                list.addAll(values);
                values = list;
            }

            // check bounds
            if (values.size() > maxSize) {
                throw new DatabindingException("The number of elements " + values.size() + " in "
                        + getSchemaType() + " exceeds the expecte size of " + maxSize);
            }
            if (values.size() < maxSize) {
                values.addAll(Collections.nCopies(maxSize - values.size(), null));
                // todo is this an error?
                // throw new DatabindingException("The number of elements in " + getSchemaType() +
                //         " is less then the expected size of " + expectedSize);
            }
            if (values.size() != maxSize) {
                throw new IllegalStateException("Internal error: Expected values collection to contain "
                        + maxSize + " elements but it contains " + values.size() + " elements");
            }

            // create the array
            return makeArray(values, arrayTypeInfo.getDimensions(), getTypeClass().getComponentType());
        } catch (IllegalArgumentException e) {
            throw new DatabindingException("Illegal argument.", e);
        }
    }

    protected List<Object> readCollection(MessageReader reader,
            Context context,
            ArrayTypeInfo arrayTypeInfo,
            int maxSize) throws DatabindingException {

        List<Object> values = new ArrayList<Object>();

        Boolean sparse = null;
        while (reader.hasMoreElementReaders()) {
            MessageReader creader = reader.getNextElementReader();

            // if the first element contains a position attribute, this is a sparse array
            // and all subsequent elements must contain the position attribute
            String position = readAttributeValue(creader, SOAP_ARRAY_POSITION);
            if (sparse == null) {
                sparse = position != null;
            }

            // nested element names can specify a type
            AegisType compType = getTypeMapping().getType(creader.getName());
            if (compType == null) {
                // use the type declared in the arrayType attribute
                compType = arrayTypeInfo.getType();
            }
            // check for an xsi:type override
            compType = TypeUtil.getReadType(creader.getXMLStreamReader(), 
                                            context.getGlobalContext(), compType);

            // wrap type with soap ref to handle hrefs
            compType = new SoapRefType(compType);

            // read the value
            Object value;
            if (creader.isXsiNil()) {
                value = null;
                creader.readToEnd();
            } else {
                value = compType.readObject(creader, context);
            }

            // add the value
            if (!sparse) {
                if (values.size() + 1 > maxSize) {
                    throw new DatabindingException("The number of elements in " + getSchemaType()
                            + " exceeds the maximum size of " + maxSize);
                }
                values.add(value);
            } else {
                int valuesPosition = readValuesPosition(position, arrayTypeInfo.getDimensions());
                if (valuesPosition > maxSize) {
                    throw new DatabindingException("Array position " + valuesPosition + " in "
                            + getSchemaType() + " exceeds the maximum size of " + maxSize);
                }
                if (values.size() <= valuesPosition) {
                    values.addAll(Collections.nCopies(valuesPosition - values.size() + 1, null));
                }
                Object oldValue = values.set(valuesPosition, value);
                if (oldValue != null) {
                    throw new DatabindingException("Array position " + valuesPosition + " in "
                            + getSchemaType() + " is already assigned to value " + oldValue);
                }
            }
        }

        return values;
    }

    private int readValuesPosition(String positionString, List<Integer> dimensions) {
        if (positionString == null) {
            throw new DatabindingException("Sparse array entry does not contain a position attribute");
        }

        try {
            // position = "[" , length , { "," , lenght } , "]" ;
            List<String> tokens = CastUtils.cast(Collections.list(new StringTokenizer(positionString,
                    "[],",
                    true)));
            if (tokens.size() == 2 + dimensions.size() + dimensions.size() - 1 && tokens.get(0).equals("[")
                    && tokens.get(tokens.size() - 1).equals("]")) {

                // strip off leading [ and trailing ]
                tokens = tokens.subList(1, tokens.size() - 1);

                // return the product of the values
                int[] index = new int[dimensions.size()];
                for (int i = 0; i < index.length; i++) {
                    int tokenId = i * 2;

                    index[i] = Integer.parseInt(tokens.get(tokenId));

                    if (tokenId + 1 < tokens.size() && !tokens.get(tokenId + 1).equals(",")) {
                        throw new IllegalStateException(
                                "Expected a comma but got " + tokens.get(tokenId + 1));
                    }
                }

                // determine the real position withing the flattened square array
                int valuePosition = 0;
                int multiplier = 1;
                for (int i = index.length - 1; i >= 0; i--) {
                    int position = index[i];
                    valuePosition += position * multiplier;
                    multiplier *= dimensions.get(i);
                }

                return valuePosition;
            }
        } catch (Exception ignored) {
            // exception is thrown below
        }

        // failed print the expected format
        StringBuilder expectedFormat = new StringBuilder();
        expectedFormat.append("[x");
        for (int i = 1; i < dimensions.size(); i++) {
            expectedFormat.append(",x");
        }
        expectedFormat.append("]");
        throw new DatabindingException("Expected sparse array position value in format " + expectedFormat
                + ", but was " + positionString);
    }

    protected Object makeArray(List<Object> values, List<Integer> dimensions, Class<?> componentType) {

        // if this is an array of arrays, recurse into this function
        // for each nested array
        if (componentType.isArray() && dimensions.size() > 1) {
            // square array
            int chunkSize = 1;
            for (Integer dimension : dimensions.subList(1, dimensions.size())) {
                chunkSize *= dimension;
            }
            Object[] array = (Object[]) Array.newInstance(componentType, dimensions.get(0));
            for (int i = 0; i < array.length; i++) {
<<<<<<< HEAD
                List<Object> chunk = values.subList(i * chunkSize, (i + 1) * chunkSize);
=======
                List<?> chunk = values.subList(i * chunkSize, (i + 1) * chunkSize);
>>>>>>> 2fe1624a
                Object value = makeArray(chunk,
                        dimensions.subList(1, dimensions.size()),
                        componentType.getComponentType());
                Array.set(array, i, value);
            }
            return array;
        }

        // build the array
        Object array = Array.newInstance(componentType, dimensions.get(0));
        for (int i = 0; i < values.size(); i++) {
            Object value = values.get(i);
            if (value != null) {
                SoapRef soapRef = (SoapRef) value;
                soapRef.setAction(new SetArrayAction(array, i));
            }
        }
        return array;
    }

    @Override
    public void writeObject(Object values,
            MessageWriter writer,
            Context context) throws DatabindingException {
        
        if (values == null) {
            return;
        }

        // ComponentType
        AegisType type = getComponentType();
        if (type == null) {
            throw new DatabindingException("Couldn't find component type for array.");
        }

        // Root component's schema type
        QName rootType = getRootType();
        String prefix = writer.getPrefixForNamespace(rootType.getNamespaceURI(), rootType.getPrefix());
        if (prefix == null) {
            prefix = "";
        }
        rootType = new QName(rootType.getNamespaceURI(), rootType.getLocalPart(), prefix);


        // write the soap arrayType attribute
        ArrayTypeInfo arrayTypeInfo = new ArrayTypeInfo(rootType,
                getDimensions() - 1,
                Array.getLength(values));
        // ensure that the writer writes out this prefix...
        writer.getPrefixForNamespace(arrayTypeInfo.getTypeName().getNamespaceURI(), 
                                     arrayTypeInfo.getTypeName().getPrefix());
        arrayTypeInfo.writeAttribute(writer);

        // write each element
        for (int i = 0; i < Array.getLength(values); i++) {
            writeValue(Array.get(values, i), writer, context, type);
        }
    }

    protected void writeValue(Object value,
            MessageWriter writer,
            Context context,
            AegisType type) throws DatabindingException {

        type = TypeUtil.getWriteType(context.getGlobalContext(), value, type);

        MessageWriter cwriter = writer.getElementWriter(type.getSchemaType().getLocalPart(), "");

        if (value == null && type.isNillable()) {
            // null
            cwriter.writeXsiNil();
        } else if (type instanceof BeanType || type instanceof SoapArrayType) {
            // write refs to complex type
            String refId = MarshalRegistry.get(context).getInstanceId(value);
            SoapEncodingUtil.writeRef(cwriter, refId);
        } else {
            // write simple types inline
            type.writeObject(value, cwriter, context);
        }

        cwriter.close();
    }

    /**
     * Throws UnsupportedOperationException
     */
    @Override
    public void writeSchema(XmlSchema root) {
        throw new UnsupportedOperationException();
    }

    /**
     * We need to write a complex type schema for Beans, so return true.
     *
     * @see org.apache.cxf.aegis.type.AegisType#isComplex()
     */
    @Override
    public boolean isComplex() {
        return true;
    }

    /**
     * Gets the QName of the component type of this array.
     * @return the QName of the component type of this array
     */
    public QName getComponentName() {
        return componentName;
    }

    /**
     * Sets the QName of the component type of this array.
     * @param componentName the QName of the component type of this array
     */
    public void setComponentName(QName componentName) {
        this.componentName = componentName;
    }

    @Override
    public Set<AegisType> getDependencies() {
        Set<AegisType> deps = new HashSet<AegisType>();

        deps.add(getComponentType());

        return deps;
    }

    /**
     * Get the <code>AegisType</code> of the elements in the array.  This is only used for writing an array.
     * When reading the type is solely determined by the required arrayType soap attribute.
     */
    public AegisType getComponentType() {
        Class<?> compType = getTypeClass().getComponentType();

        AegisType type;
        if (componentName == null) {
            type = getTypeMapping().getType(compType);
        } else {
            type = getTypeMapping().getType(componentName);

            // We couldn't find the type the user specified. One is created
            // below instead.
            if (type == null) {
                LOG.finest("Couldn't find array component type " + componentName + ". Creating one instead.");
            }
        }

        if (type == null) {
            type = getTypeMapping().getTypeCreator().createType(compType);
            getTypeMapping().register(type);
        }

        return type;
    }

    /**
     * Gets the QName of the root component type of this array.  This will be a non-array type such as
     * a simple xsd type.
     * @return the QName of the root component type of this array
     */
    protected QName getRootType() {
        AegisType componentType = getComponentType();
        if (componentType instanceof SoapArrayType) {
            SoapArrayType arrayType = (SoapArrayType) componentType;
            return arrayType.getRootType();
        }
        return componentType.getSchemaType();
    }

    /**
     * Gets the number of array dimensions in the class for this type.
     * @return the number of array dimensions
     */
    private int getDimensions() {
        int dimensions = 0;
        for (Class<?> type = getTypeClass(); type.isArray(); type = type.getComponentType()) {
            dimensions++;
        }
        return dimensions;
    }

    /**
     * Sets an array entry when the soap ref is resolved
     */
    private static class SetArrayAction implements SoapRef.Action {
        private final Object array;
        private final int index;

        public SetArrayAction(Object array, int index) {
            this.array = array;
            this.index = index;
        }

        public void onSet(SoapRef ref) {
            Array.set(array, index, ref.get());
        }
    }
}<|MERGE_RESOLUTION|>--- conflicted
+++ resolved
@@ -240,7 +240,7 @@
                 + ", but was " + positionString);
     }
 
-    protected Object makeArray(List<Object> values, List<Integer> dimensions, Class<?> componentType) {
+    protected Object makeArray(List values, List<Integer> dimensions, Class componentType) {
 
         // if this is an array of arrays, recurse into this function
         // for each nested array
@@ -252,11 +252,7 @@
             }
             Object[] array = (Object[]) Array.newInstance(componentType, dimensions.get(0));
             for (int i = 0; i < array.length; i++) {
-<<<<<<< HEAD
-                List<Object> chunk = values.subList(i * chunkSize, (i + 1) * chunkSize);
-=======
                 List<?> chunk = values.subList(i * chunkSize, (i + 1) * chunkSize);
->>>>>>> 2fe1624a
                 Object value = makeArray(chunk,
                         dimensions.subList(1, dimensions.size()),
                         componentType.getComponentType());
