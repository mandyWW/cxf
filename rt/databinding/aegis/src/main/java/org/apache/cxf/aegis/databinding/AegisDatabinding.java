--- conflicted
+++ resolved
@@ -18,6 +18,7 @@
  */
 package org.apache.cxf.aegis.databinding;
 
+import java.io.IOException;
 import java.lang.reflect.Method;
 import java.util.Collection;
 import java.util.HashMap;
@@ -28,57 +29,67 @@
 import java.util.logging.Logger;
 
 import javax.xml.namespace.QName;
+import javax.xml.parsers.ParserConfigurationException;
 import javax.xml.stream.XMLStreamReader;
 import javax.xml.stream.XMLStreamWriter;
 
 import org.w3c.dom.Node;
 
+import org.xml.sax.SAXException;
+
 import org.apache.cxf.aegis.AegisContext;
 import org.apache.cxf.aegis.DatabindingException;
-import org.apache.cxf.aegis.type.AegisType;
-import org.apache.cxf.aegis.type.TypeClassInfo;
+import org.apache.cxf.aegis.type.AbstractTypeCreator.TypeClassInfo;
+import org.apache.cxf.aegis.type.Type;
 import org.apache.cxf.aegis.type.TypeCreationOptions;
 import org.apache.cxf.aegis.type.TypeCreator;
 import org.apache.cxf.aegis.type.TypeMapping;
-import org.apache.cxf.aegis.type.basic.ArrayType;
 import org.apache.cxf.aegis.type.mtom.AbstractXOPType;
-import org.apache.cxf.common.WSDLConstants;
 import org.apache.cxf.common.classloader.ClassLoaderUtils;
 import org.apache.cxf.common.i18n.Message;
 import org.apache.cxf.common.logging.LogUtils;
+import org.apache.cxf.common.util.SOAPConstants;
 import org.apache.cxf.common.xmlschema.SchemaCollection;
-import org.apache.cxf.common.xmlschema.XmlSchemaConstants;
-import org.apache.cxf.common.xmlschema.XmlSchemaUtils;
 import org.apache.cxf.databinding.AbstractDataBinding;
 import org.apache.cxf.databinding.DataReader;
 import org.apache.cxf.databinding.DataWriter;
 import org.apache.cxf.frontend.MethodDispatcher;
 import org.apache.cxf.frontend.SimpleMethodDispatcher;
 import org.apache.cxf.helpers.CastUtils;
+import org.apache.cxf.helpers.DOMUtils;
 import org.apache.cxf.service.Service;
+import org.apache.cxf.service.factory.ServiceConstructionException;
 import org.apache.cxf.service.model.AbstractMessageContainer;
 import org.apache.cxf.service.model.FaultInfo;
 import org.apache.cxf.service.model.MessagePartInfo;
 import org.apache.cxf.service.model.OperationInfo;
-import org.apache.cxf.service.model.SchemaInfo;
 import org.apache.cxf.service.model.ServiceInfo;
+import org.apache.cxf.wsdl.WSDLConstants;
 import org.apache.ws.commons.schema.XmlSchema;
 import org.apache.ws.commons.schema.XmlSchemaAnnotated;
-import org.apache.ws.commons.schema.XmlSchemaException;
-import org.apache.ws.commons.schema.XmlSchemaForm;
 import org.apache.ws.commons.schema.utils.NamespaceMap;
+import org.jaxen.JaxenException;
+import org.jaxen.jdom.JDOMXPath;
+import org.jdom.Attribute;
+import org.jdom.Document;
+import org.jdom.Element;
+import org.jdom.JDOMException;
+import org.jdom.Namespace;
+import org.jdom.output.DOMOutputter;
 
 /**
- * CXF databinding object for Aegis. By default, this creates an AegisContext object. To customize the
- * behavior of the binding, an application should create its own AegisContext object and pass it to
- * {@link #setAegisContext(AegisContext)} <i>before</i> any call to {@link #initialize(Service)}. That does
- * not require special arrangements; the service factories do not call {{@link #initialize(Service)} until
- * after the application passes the data binding into the factory. This class adds root classes to the context
- * based on the SEI and implementation.
+ * CXF databinding object for Aegis. By default, this creates an AegisContext object. To customize
+ * the behavior of the binding, an application should create its own AegisContext object and
+ * pass it to {@link #setAegisContext(AegisContext)} <i>before</i> any call to {@link #initialize(Service)}.
+ * That does not require special arrangements; the service factories do not call {{@link #initialize(Service)}
+ * until after the application passes the data binding into the factory.
+ * 
+ * This class adds root classes to the context based on the SEI and implementation.
  * 
  * @see org.apache.cxf.aegis.AegisContext
  */
-public class AegisDatabinding extends AbstractDataBinding {
+public class AegisDatabinding
+    extends AbstractDataBinding {
 
     // these are here only for compatibility.
     /**
@@ -99,24 +110,51 @@
     protected static final int FAULT_PARAM = 2;
 
     private static final Logger LOG = LogUtils.getL7dLogger(AegisDatabinding.class);
+    private static org.w3c.dom.Document xmimeSchemaDocument;
 
     private AegisContext aegisContext;
-    private Map<MessagePartInfo, AegisType> part2Type;
+    private Map<MessagePartInfo, Type> part2Type;
     private Service service;
     private boolean isInitialized;
     private Set<String> overrideTypes;
     private TypeCreationOptions configuration;
     private boolean mtomEnabled;
     private boolean mtomUseXmime;
+    private JDOMXPath importXmimeXpath;
 
     public AegisDatabinding() {
         super();
-        part2Type = new HashMap<MessagePartInfo, AegisType>();
-    }
-
-    /**
-     * The Databinding API has initialize(Service). However, this object should be usable even if that API is
-     * never called.
+        part2Type = new HashMap<MessagePartInfo, Type>();
+        // we have this also in AbstractXOPType. There has to be a better way.
+        importXmimeXpath = AbstractXOPType.getXmimeXpathImport();
+    }
+
+    private boolean schemaImportsXmime(Element schemaElement) {
+        try {
+            return importXmimeXpath.selectSingleNode(schemaElement) != null;
+        } catch (JaxenException e) {
+            throw new RuntimeException(e);
+        }
+    }
+
+    private void ensureXmimeSchemaDocument() {
+        if (xmimeSchemaDocument != null) {
+            return;
+        }
+        try {
+            xmimeSchemaDocument = DOMUtils.readXml(getClass().getResourceAsStream("/schemas/wsdl/xmime.xsd"));
+        } catch (SAXException e) {
+            throw new RuntimeException(e);
+        } catch (IOException e) {
+            throw new RuntimeException(e);
+        } catch (ParserConfigurationException e) {
+            throw new RuntimeException(e);
+        }
+    }
+
+    /**
+     * The Databinding API has initialize(Service). However, this object should
+     * be usable even if that API is never called.
      */
     private void ensureInitialized() {
         if (!isInitialized) {
@@ -147,7 +185,7 @@
     public <T> DataReader<T> createReader(Class<T> cls) {
         ensureInitialized();
         if (cls.equals(XMLStreamReader.class)) {
-            return (DataReader<T>)new XMLStreamDataReader(this, getBus());
+            return (DataReader<T>)new XMLStreamDataReader(this);
         } else if (cls.equals(Node.class)) {
             return (DataReader<T>)new ElementDataReader(this);
         } else {
@@ -162,7 +200,7 @@
     public <T> DataWriter<T> createWriter(Class<T> cls) {
         ensureInitialized();
         if (cls.equals(XMLStreamWriter.class)) {
-            return (DataWriter<T>)new XMLStreamDataWriter(this, getBus());
+            return (DataWriter<T>)new XMLStreamDataWriter(this);
         } else if (cls.equals(Node.class)) {
             return (DataWriter<T>)new ElementDataWriter(this);
         } else {
@@ -174,22 +212,19 @@
      * {@inheritDoc}
      */
     public Class<?>[] getSupportedReaderFormats() {
-        return new Class[] {
-            XMLStreamReader.class, Node.class
-        };
+        return new Class[] {XMLStreamReader.class, Node.class};
     }
 
     /**
      * {@inheritDoc}
      */
     public Class<?>[] getSupportedWriterFormats() {
-        return new Class[] {
-            XMLStreamWriter.class, Node.class
-        };
-    }
-
-    /**
-     * {@inheritDoc} Set up the data binding for a service.
+        return new Class[] {XMLStreamWriter.class, Node.class};
+    }
+
+    /**
+     * {@inheritDoc}
+     * Set up the data binding for a service.
      */
     public void initialize(Service s) {
 
@@ -247,7 +282,7 @@
             if (overrideTypes != null) {
                 aegisContext.setRootClassNames(overrideTypes);
             }
-
+            
             if (configuration != null) {
                 aegisContext.setTypeCreationOptions(configuration);
             }
@@ -260,10 +295,8 @@
         aegisContext.setMappingNamespaceURI(s.getServiceInfos().get(0).getName().getNamespaceURI());
         aegisContext.initialize();
         this.service = s;
-        s.getInInterceptors()
-            .add(new AegisSchemaValidationInInterceptor(getBus(), s.getServiceInfos().get(0)));
-
-        Set<AegisType> deps = new HashSet<AegisType>();
+
+        Set<Type> deps = new HashSet<Type>();
 
         for (ServiceInfo info : s.getServiceInfos()) {
             for (OperationInfo opInfo : info.getInterface().getOperations()) {
@@ -276,10 +309,10 @@
             }
         }
 
-        Collection<AegisType> additional = aegisContext.getRootTypes();
+        Collection<Type> additional = aegisContext.getRootTypes();
 
         if (additional != null) {
-            for (AegisType t : additional) {
+            for (Type t : additional) {
                 if (!deps.contains(t)) {
                     deps.add(t);
                 }
@@ -299,8 +332,7 @@
         }
     }
 
-    private void initializeOperation(Service s, TypeMapping serviceTM, OperationInfo opInfo, 
-                                     Set<AegisType> deps) {
+    private void initializeOperation(Service s, TypeMapping serviceTM, OperationInfo opInfo, Set<Type> deps) {
         try {
             initializeMessage(s, serviceTM, opInfo.getInput(), IN_PARAM, deps);
 
@@ -337,14 +369,11 @@
     }
 
     protected void initializeMessage(Service s, TypeMapping serviceTM, AbstractMessageContainer container,
-                                     int partType, Set<AegisType> deps) {
-        if (container == null) {
-            return;
-        }
+                                     int partType, Set<Type> deps) {
         for (Iterator itr = container.getMessageParts().iterator(); itr.hasNext();) {
             MessagePartInfo part = (MessagePartInfo)itr.next();
 
-            AegisType type = getParameterType(s, serviceTM, part, partType);
+            Type type = getParameterType(s, serviceTM, part, partType);
 
             if (part.getXmlSchema() == null) {
                 // schema hasn't been filled in yet
@@ -371,26 +400,6 @@
                 }
             }
 
-            // The concept of type.isNillable is questionable: how are types nillable?
-            // However, this if at least allow .aegis.xml files to get control.
-            if (part.getProperty("nillable") == null) {
-                part.setProperty("nillable", Boolean.valueOf(type.isNillable()));
-            }
-            if (type.hasMinOccurs()) {
-                long miValue = type.getMinOccurs();
-                if (miValue != 0) {
-                    part.setProperty("minOccurs", Long.toString(miValue));
-                }
-            }
-            if (type.hasMaxOccurs()) {
-                String moValue;
-                long mo = type.getMaxOccurs();
-                if (mo != Long.MAX_VALUE) {
-                    moValue = Long.toString(mo);
-                    part.setProperty("maxOccurs", moValue);
-                }
-            }
-
             part2Type.put(part, type);
 
             // QName elName = getSuggestedName(service, op, param)
@@ -401,9 +410,6 @@
     }
 
     protected void initializeMessageTypes(ServiceInfo s, AbstractMessageContainer container, int partType) {
-        if (container == null) {
-            return;
-        }
         SchemaCollection col = s.getXmlSchemaCollection();
         for (Iterator itr = container.getMessageParts().iterator(); itr.hasNext();) {
             MessagePartInfo part = (MessagePartInfo)itr.next();
@@ -419,10 +425,10 @@
         }
     }
 
-    private void addDependencies(Set<AegisType> deps, AegisType type) {
-        Set<AegisType> typeDeps = type.getDependencies();
+    private void addDependencies(Set<Type> deps, Type type) {
+        Set<Type> typeDeps = type.getDependencies();
         if (typeDeps != null) {
-            for (AegisType t : typeDeps) {
+            for (Type t : typeDeps) {
                 if (!deps.contains(t)) {
                     deps.add(t);
                     addDependencies(deps, t);
@@ -431,14 +437,14 @@
         }
     }
 
-    private void createSchemas(Service s, Set<AegisType> deps) {
-
-        Map<String, Set<AegisType>> tns2Type = new HashMap<String, Set<AegisType>>();
-        for (AegisType t : deps) {
+    private void createSchemas(Service s, Set<Type> deps) {
+
+        Map<String, Set<Type>> tns2Type = new HashMap<String, Set<Type>>();
+        for (Type t : deps) {
             String ns = t.getSchemaType().getNamespaceURI();
-            Set<AegisType> types = tns2Type.get(ns);
+            Set<Type> types = tns2Type.get(ns);
             if (types == null) {
-                types = new HashSet<AegisType>();
+                types = new HashSet<Type>();
                 tns2Type.put(ns, types);
             }
             types.add(t);
@@ -453,114 +459,96 @@
         }
 
         Map<String, String> namespaceMap = getDeclaredNamespaceMappings();
-<<<<<<< HEAD
-=======
         boolean needXmimeSchema = false;
         // utility types.
         boolean needTypesSchema = false;
->>>>>>> 8568d21b
-
-        for (ServiceInfo si : s.getServiceInfos()) {
-            // these two must be recalculated per-service-info!
-            boolean needXmimeSchema = false;
-            boolean needTypesSchema = false;
-
-            for (Map.Entry<String, Set<AegisType>> entry : tns2Type.entrySet()) {
-
-                String schemaNamespaceUri = entry.getKey();
-
-                if (XmlSchemaConstants.XSD_NAMESPACE_URI.equals(schemaNamespaceUri)) {
-                    continue;
-                }
-
-                if (AegisContext.UTILITY_TYPES_SCHEMA_NS.equals(schemaNamespaceUri)) {
-                    continue; // we handle this separately.
-                }
-
-                if (AbstractXOPType.XML_MIME_NS.equals(schemaNamespaceUri)) {
-                    continue; // similiarly.
-                }
-
-                SchemaInfo schemaInfo = si.addNewSchema(entry.getKey());
-                XmlSchema schema = schemaInfo.getSchema();
-                NamespaceMap xmlsNamespaceMap = new NamespaceMap();
-
-<<<<<<< HEAD
-                // user-requested prefix mappings.
-                if (namespaceMap != null) {
-                    for (Map.Entry<String, String> e : namespaceMap.entrySet()) {
-                        xmlsNamespaceMap.add(e.getValue(), e.getKey());
-                    }
-                }
-=======
+
+        for (Map.Entry<String, Set<Type>> entry : tns2Type.entrySet()) {
+            String xsdPrefix = SOAPConstants.XSD_PREFIX;
+            if (namespaceMap != null && namespaceMap.containsKey(SOAPConstants.XSD)) {
+                xsdPrefix = namespaceMap.get(SOAPConstants.XSD);
+            }
+
+            Element e = new Element("schema", xsdPrefix, SOAPConstants.XSD);
+
+            e.setAttribute(new Attribute(WSDLConstants.ATTR_TNS, entry.getKey()));
+
+            if (null != namespaceMap) { // did application hand us some
+                                        // additional namespaces?
+                for (Map.Entry<String, String> mapping : namespaceMap.entrySet()) {
+                    // user gives us namespace->prefix mapping.
+                    e.addNamespaceDeclaration(Namespace.getNamespace(mapping.getValue(), mapping.getKey()));
+                }
+            }
+
+            // if the user didn't pick something else, assign 'tns' as the
+            // prefix.
+            if (namespaceMap == null || !namespaceMap.containsKey(entry.getKey())) {
+                // Schemas are more readable if there is a specific prefix for
+                // the TNS.
+                e.addNamespaceDeclaration(Namespace.getNamespace(WSDLConstants.CONVENTIONAL_TNS_PREFIX, entry
+                    .getKey()));
+            }
+            e.setAttribute(new Attribute("elementFormDefault", "qualified"));
+            e.setAttribute(new Attribute("attributeFormDefault", "qualified"));
+
+            for (Type t : entry.getValue()) {
+                t.writeSchema(e);
+            }
+
+            if (e.getChildren().size() == 0) {
+                continue;
+            }
+
             if (schemaImportsXmime(e)) {
                 needXmimeSchema = true;
             }
             if (AegisContext.schemaImportsUtilityTypes(e)) {
                 needTypesSchema = true;
             }
->>>>>>> 8568d21b
-
-                // tns: is conventional, and besides we have unit tests that are hardcoded to it.
-                if (!xmlsNamespaceMap.containsKey(WSDLConstants.CONVENTIONAL_TNS_PREFIX)
-                // if some wants something other than TNS, they get it.
-                    && !xmlsNamespaceMap.containsValue(entry.getKey())) {
-                    xmlsNamespaceMap.add(WSDLConstants.CONVENTIONAL_TNS_PREFIX, entry.getKey());
-                }
-
-                // ditto for xsd: instead of just namespace= for the schema schema.
-                if (!xmlsNamespaceMap.containsKey("xsd")
-                    && !xmlsNamespaceMap.containsValue(XmlSchemaConstants.XSD_NAMESPACE_URI)) {
-                    xmlsNamespaceMap.add("xsd", XmlSchemaConstants.XSD_NAMESPACE_URI);
-                }
-
-                schema.setNamespaceContext(xmlsNamespaceMap);
-                schema.setTargetNamespace(entry.getKey());
-                schema.setElementFormDefault(new XmlSchemaForm(XmlSchemaForm.QUALIFIED));
-                schema.setAttributeFormDefault(new XmlSchemaForm(XmlSchemaForm.QUALIFIED));
-
-                for (AegisType t : entry.getValue()) {
-                    try {
-                        t.writeSchema(schema);
-                    } catch (XmlSchemaException ex) {
-                        QName name = t.getSchemaType();
-                        String expected = " Schema for namespace '" + name.getNamespaceURI()
-                                          + "' already contains type '" + name.getLocalPart() + "'";
-                        String message = ex.getMessage();
-                        if (expected.equals(message)) {
-                            continue;
-                        } else {
-                            throw ex;
-                        }
+
+            try {
+                NamespaceMap nsMap = new NamespaceMap();
+
+                nsMap.add(xsdPrefix, SOAPConstants.XSD);
+
+                // We prefer explicit prefixes over those generated in the
+                // types.
+                // This loop may have intended to support prefixes from
+                // individual aegis files,
+                // but that isn't a good idea.
+                for (Iterator itr = e.getAdditionalNamespaces().iterator(); itr.hasNext();) {
+                    Namespace n = (Namespace)itr.next();
+                    if (!nsMap.containsValue(n.getURI())) {
+                        nsMap.add(n.getPrefix(), n.getURI());
                     }
                 }
 
-                if (schemaImportsXmime(schema)) {
-                    needXmimeSchema = true;
-                }
-
-                if (AegisContext.schemaImportsUtilityTypes(schema)) {
-                    needTypesSchema = true;
-                }
-            }
-
-            if (needXmimeSchema) {
-                XmlSchema schema = aegisContext.addXmimeSchemaDocument(si.getXmlSchemaCollection()
-                    .getXmlSchemaCollection());
-                SchemaInfo schemaInfo = new SchemaInfo(schema.getTargetNamespace());
-                schemaInfo.setSchema(schema);
-                si.addSchema(schemaInfo);
-            }
-
-            if (needTypesSchema) {
-                XmlSchema schema = aegisContext.addTypesSchemaDocument(si.getXmlSchemaCollection()
-                    .getXmlSchemaCollection());
-                SchemaInfo schemaInfo = new SchemaInfo(schema.getTargetNamespace());
-                schemaInfo.setSchema(schema);
-                si.addSchema(schemaInfo);
-            }
-            // it's quite likely that the code in Aegis missed at least one ...
-            si.getXmlSchemaCollection().addCrossImports();
+                org.w3c.dom.Document schema = new DOMOutputter().output(new Document(e));
+
+                for (ServiceInfo si : s.getServiceInfos()) {
+                    SchemaCollection col = si.getXmlSchemaCollection();
+                    col.setNamespaceContext(nsMap);
+                    XmlSchema xmlSchema = addSchemaDocument(si, col, schema, entry.getKey());
+                    // Work around bug in JDOM DOMOutputter which fails to
+                    // correctly
+                    // assign namespaces to attributes. If JDOM worked right,
+                    // the collection object would get the prefixes for itself.
+                    xmlSchema.setNamespaceContext(nsMap);
+                }
+            } catch (JDOMException e1) {
+                throw new ServiceConstructionException(e1);
+            }
+
+        }
+
+        if (needXmimeSchema) {
+            ensureXmimeSchemaDocument();
+            for (ServiceInfo si : s.getServiceInfos()) {
+                SchemaCollection col = si.getXmlSchemaCollection();
+                // invented systemId.
+                addSchemaDocument(si, col, xmimeSchemaDocument, AbstractXOPType.XML_MIME_NS);
+            }
         }
         
         if (needTypesSchema) {
@@ -573,10 +561,6 @@
         
     }
 
-    private boolean schemaImportsXmime(XmlSchema schema) {
-        return XmlSchemaUtils.schemaImportsNamespace(schema, AbstractXOPType.XML_MIME_NS);
-    }
-
     public QName getSuggestedName(Service s, TypeMapping tm, OperationInfo op, int param) {
         Method m = getMethod(s, op);
         if (m == null) {
@@ -588,7 +572,7 @@
         // No mapped name was specified, so if its a complex type use that name
         // instead
         if (name == null) {
-            AegisType type = tm.getTypeCreator().createType(m, param);
+            Type type = tm.getTypeCreator().createType(m, param);
 
             if (type.isComplex() && !type.isAbstract()) {
                 name = type.getSchemaType();
@@ -598,8 +582,13 @@
         return name;
     }
 
-    private AegisType getParameterType(Service s, TypeMapping tm, MessagePartInfo param, int paramtype) {
-        AegisType type = tm.getType(param.getTypeQName());
+    private Type getParameterType(Service s, TypeMapping tm, MessagePartInfo param, int paramtype) {
+        Type type = tm.getType(param.getTypeQName());
+
+        /*
+         * if (type == null && tm.isRegistered(param.getTypeClass())) { type =
+         * tm.getType(param.getTypeClass()); part2type.put(param, type); }
+         */
 
         int offset = 0;
         if (paramtype == OUT_PARAM) {
@@ -608,8 +597,6 @@
 
         TypeCreator typeCreator = tm.getTypeCreator();
         if (type == null) {
-            // Current author doesn't know how type can be non-null here.
-            boolean usingComponentType = false;
             OperationInfo op = param.getMessageInfo().getOperation();
 
             Method m = getMethod(s, op);
@@ -619,63 +606,29 @@
             } else {
                 info = typeCreator.createBasicClassInfo(param.getTypeClass());
             }
-            Boolean nillable = info.getNillable();
-            /*
-             * Note that, for types from the mapping, the minOccurs, maxOccurs, and nillable from the 'info'
-             * will be ignored by createTypeForClass below. So we need to override.
-             */
-            type = typeCreator.createTypeForClass(info);
-
-            // if not writing outer, we don't need anything special.
-            if (param.getMessageInfo().getOperation().isUnwrapped() && param.getTypeClass().isArray()
-                && type.isWriteOuter()) {
-                /*
-                 * The service factory expects arrays going into the wrapper to be mapped to the array
-                 * component type and will then add min=0/max=unbounded. That doesn't work for Aegis where we
-                 * already created a wrapper ArrayType so we'll let it know we want the default.
-                 */
+            if (param.getMessageInfo().getOperation().isUnwrapped() && param.getTypeClass().isArray()) {
+                // The service factory expects arrays going into the wrapper to
+                // be
+                // mapped to the array component type and will then add
+                // min=0/max=unbounded. That doesn't work for Aegis where we
+                // already created a wrapper ArrayType so we'll let it know we
+                // want the default.
                 param.setProperty("minOccurs", "1");
                 param.setProperty("maxOccurs", "1");
-                if (nillable == null) {
-                    nillable = Boolean.TRUE;
-                }
-                param.setProperty("nillable", nillable);
-            } else {
-                if (nillable != null) {
-                    param.setProperty("nillable", nillable);
-                }
-                /*
-                 * TypeClassInfo uses -1 to mean 'not specified'
-                 */
-                if (info.getMinOccurs() != -1) {
-                    param.setProperty("minOccurs", Long.toString(info.getMinOccurs()));
-                }
-                if (info.getMaxOccurs() != -1) {
-                    param.setProperty("maxOccurs", Long.toString(info.getMaxOccurs()));
-                }
-                
-                if ((type instanceof ArrayType) && !type.isWriteOuter()) {
-                    param.setProperty("org.apache.cxf.aegis.outerType", type);
-                    ArrayType aType = (ArrayType) type;
-                    type = aType.getComponentType();
-                    usingComponentType = true;
-                }
-            }
-
+                param.setProperty("nillable", Boolean.TRUE);
+            }
             if (info.getMappedName() != null) {
                 param.setConcreteName(info.getMappedName());
                 param.setName(info.getMappedName());
             }
-
-            if (!usingComponentType) {
-                // We have to register the type if we want minOccurs and such to
-                // work. (for custom types). Is this really still true with all the 
-                // param setting above?
-                if (info.nonDefaultAttributes()) {
-                    tm.register(type);
-                }
-                type.setTypeMapping(tm);
-            }
+            type = typeCreator.createTypeForClass(info);
+            // We have to register the type if we want minOccurs and such to
+            // work.
+            if (info.nonDefaultAttributes()) {
+                tm.register(type);
+            }
+            type.setTypeMapping(tm);
+
             part2Type.put(param, type);
         }
 
@@ -693,29 +646,11 @@
             return null;
         }
         SimpleMethodDispatcher smd = (SimpleMethodDispatcher)md;
-        return smd != null ? smd.getPrimaryMethod(op) : null;
-    }
-
-    public AegisType getType(MessagePartInfo part) {
+        return smd.getPrimaryMethod(op);
+    }
+
+    public Type getType(MessagePartInfo part) {
         return part2Type.get(part);
-    }
-
-    public MessagePartInfo getPartFromClass(Class<?> cls) {
-        for (Map.Entry<MessagePartInfo, AegisType> entry : part2Type.entrySet()) {
-            if (entry.getValue().getTypeClass() == cls) {
-                return entry.getKey();
-            }
-        }
-        return null;
-    }
-
-    public AegisType getTypeFromClass(Class<?> cls) {
-        for (AegisType t : part2Type.values()) {
-            if (t.getTypeClass() == cls) {
-                return t;
-            }
-        }
-        return null;
     }
 
     public Service getService() {
