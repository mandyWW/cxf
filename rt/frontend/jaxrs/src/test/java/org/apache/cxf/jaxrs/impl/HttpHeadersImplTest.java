--- conflicted
+++ resolved
@@ -22,7 +22,6 @@
 import java.util.ArrayList;
 import java.util.Arrays;
 import java.util.List;
-import java.util.Locale;
 import java.util.Map;
 
 import javax.ws.rs.core.Cookie;
@@ -58,15 +57,8 @@
         HttpHeaders h = new HttpHeadersImpl(m);
         MultivaluedMap<String, String> hs = h.getRequestHeaders();
         List<String> acceptValues = hs.get("Accept");
-<<<<<<< HEAD
-        assertEquals(3, acceptValues.size());
-        assertEquals("text/bar;q=0.6", acceptValues.get(0));
-        assertEquals("text/*;q=1", acceptValues.get(1));
-        assertEquals("application/xml", acceptValues.get(2));
-=======
         assertEquals("text/*;q=1", acceptValues.get(0));
         assertEquals("application/xml", acceptValues.get(1));
->>>>>>> 8568d21b
         assertEquals(hs.getFirst("Content-Type"), "*/*");
     }
 
@@ -99,63 +91,6 @@
     }
     
     @Test
-<<<<<<< HEAD
-    public void testMediaType() throws Exception {
-=======
-    public void testGetNullLanguage() throws Exception {
->>>>>>> 8568d21b
-        
-        Message m = control.createMock(Message.class);
-        m.get(Message.PROTOCOL_HEADERS);
-        EasyMock.expectLastCall().andReturn(createHeaders());
-        control.replay();
-        HttpHeaders h = new HttpHeadersImpl(m);
-<<<<<<< HEAD
-        assertEquals(MediaType.valueOf("*/*"), h.getMediaType());
-=======
-        assertNull(h.getLanguage());
->>>>>>> 8568d21b
-    }
-    
-    @Test
-    public void testGetMediaTypes() throws Exception {
-        
-<<<<<<< HEAD
-        Message m = control.createMock(Message.class);
-        m.get(Message.PROTOCOL_HEADERS);
-        EasyMock.expectLastCall().andReturn(createHeaders());
-        control.replay();
-        HttpHeaders h = new HttpHeadersImpl(m);
-        List<MediaType> acceptValues = h.getAcceptableMediaTypes();
-        assertEquals(3, acceptValues.size());
-        assertEquals("text/*;q=1", acceptValues.get(0).toString());
-        assertEquals("application/xml", acceptValues.get(1).toString());
-        assertEquals("text/bar;q=0.6", acceptValues.get(2).toString());
-    }
-    
-    @Test
-    public void testGetHeader() throws Exception {
-        
-        Message m = control.createMock(Message.class);
-        m.get(Message.PROTOCOL_HEADERS);
-        EasyMock.expectLastCall().andReturn(createHeaders());
-        control.replay();
-        HttpHeaders h = new HttpHeadersImpl(m);
-        List<String> acceptValues = h.getRequestHeader("Accept");
-        assertEquals(3, acceptValues.size());
-        assertEquals("text/bar;q=0.6", acceptValues.get(0));
-        assertEquals("text/*;q=1", acceptValues.get(1));
-        assertEquals("application/xml", acceptValues.get(2));
-        List<String> contentValues = h.getRequestHeader("Content-Type");
-        assertEquals(1, contentValues.size());
-        assertEquals("*/*", contentValues.get(0));
-        
-        List<String> dateValues = h.getRequestHeader("Date");
-        assertEquals(1, dateValues.size());
-        assertEquals("Tue, 21 Oct 2008 17:00:00 GMT", dateValues.get(0));
-    }
-    
-    @Test
     public void testGetNullLanguage() throws Exception {
         
         Message m = control.createMock(Message.class);
@@ -166,20 +101,7 @@
         assertNull(h.getLanguage());
     }
     
-    @Test
-    public void testGetLanguage() throws Exception {
         
-        Message m = control.createMock(Message.class);
-        m.get(Message.PROTOCOL_HEADERS);
-        MetadataMap<String, String> headers = createHeaders();
-        headers.putSingle(HttpHeaders.CONTENT_LANGUAGE, "en-US");
-        EasyMock.expectLastCall().andReturn(headers);
-        control.replay();
-        HttpHeaders h = new HttpHeadersImpl(m);
-        assertEquals("en_US", h.getLanguage().toString());
-    }
-=======
->>>>>>> 8568d21b
     
     @Test
     public void testSingleAcceptableLanguages() throws Exception {
@@ -191,15 +113,9 @@
         EasyMock.expectLastCall().andReturn(headers);
         control.replay();
         HttpHeaders h = new HttpHeadersImpl(m);
-<<<<<<< HEAD
-        List<Locale> languages = h.getAcceptableLanguages();
-        assertEquals(1, languages.size());
-        assertEquals(new Locale("en"), languages.get(0));
-=======
         List<String> languages = h.getAcceptableLanguages();
         assertEquals(1, languages.size());
         assertEquals("en", languages.get(0));
->>>>>>> 8568d21b
     }
     
     @Test
@@ -227,31 +143,18 @@
         EasyMock.expectLastCall().andReturn(headers);
         control.replay();
         HttpHeaders h = new HttpHeadersImpl(m);
-<<<<<<< HEAD
-        List<Locale> languages = h.getAcceptableLanguages();
-        assertEquals(3, languages.size());
-        assertEquals(new Locale("da"), languages.get(0));
-        assertEquals(new Locale("en", "GB"), languages.get(1));
-        assertEquals(new Locale("en"), languages.get(2));
-=======
         List<String> languages = h.getAcceptableLanguages();
         assertEquals(3, languages.size());
         assertEquals("da", languages.get(0));
         assertEquals("en-gb", languages.get(1));
         assertEquals("en", languages.get(2));
->>>>>>> 8568d21b
     }
     
         
     private MetadataMap<String, String> createHeaders() {
         MetadataMap<String, String> hs = new MetadataMap<String, String>();
-<<<<<<< HEAD
-        hs.putSingle("Accept", "text/bar;q=0.6,text/*;q=1,application/xml");
-=======
         hs.putSingle("Accept", "text/*;q=1,application/xml");
->>>>>>> 8568d21b
         hs.putSingle("Content-Type", "*/*");
-        hs.putSingle("Date", "Tue, 21 Oct 2008 17:00:00 GMT");
         return hs;
     }
     
@@ -263,17 +166,6 @@
         return hs;
     }
     
-<<<<<<< HEAD
-=======
-    private MetadataMap<String, String> createHeader(String name, String... values) {
-        MetadataMap<String, String> hs = new MetadataMap<String, String>();
-        List<String> list = new ArrayList<String>();
-        list.addAll(Arrays.asList(values));
-        hs.put(name, list);
-        return hs;
-    }
-    
->>>>>>> 8568d21b
     @Test
     public void testUnmodifiableRequestHeaders() throws Exception {
         
@@ -285,11 +177,7 @@
         EasyMock.expectLastCall().andReturn(headers);
         control.replay();
         HttpHeaders h = new HttpHeadersImpl(m);
-<<<<<<< HEAD
-        List<Locale> languages = h.getAcceptableLanguages();
-=======
         List<String> languages = h.getAcceptableLanguages();
->>>>>>> 8568d21b
         assertEquals(3, languages.size());
         languages.clear();
         languages = h.getAcceptableLanguages();
