--- conflicted
+++ resolved
@@ -19,40 +19,16 @@
 
 package org.apache.cxf.jaxrs;
 
-<<<<<<< HEAD
-import java.io.ByteArrayInputStream;
-import java.io.InputStream;
-=======
->>>>>>> 8568d21b
 import java.util.Collections;
 import java.util.List;
 
 import javax.ws.rs.core.MediaType;
 
-<<<<<<< HEAD
-import org.apache.cxf.endpoint.Endpoint;
-import org.apache.cxf.jaxrs.fortest.BookEntity;
-import org.apache.cxf.jaxrs.fortest.BookEntity2;
-import org.apache.cxf.jaxrs.fortest.GenericEntityImpl;
-=======
->>>>>>> 8568d21b
 import org.apache.cxf.jaxrs.impl.MetadataMap;
 import org.apache.cxf.jaxrs.model.ClassResourceInfo;
 import org.apache.cxf.jaxrs.model.OperationResourceInfo;
 import org.apache.cxf.jaxrs.model.URITemplate;
-<<<<<<< HEAD
-import org.apache.cxf.jaxrs.provider.ProviderFactory;
-import org.apache.cxf.jaxrs.resources.Book;
-import org.apache.cxf.jaxrs.resources.Chapter;
 import org.apache.cxf.jaxrs.utils.JAXRSUtils;
-import org.apache.cxf.message.Exchange;
-import org.apache.cxf.message.ExchangeImpl;
-import org.apache.cxf.message.Message;
-import org.apache.cxf.message.MessageImpl;
-import org.easymock.classextension.EasyMock;
-=======
-import org.apache.cxf.jaxrs.utils.JAXRSUtils;
->>>>>>> 8568d21b
 
 import org.junit.Assert;
 import org.junit.Test;
@@ -60,101 +36,6 @@
 public class SelectMethodCandidatesTest extends Assert {
     
     @Test
-<<<<<<< HEAD
-    public void testFindFromAbstractGenericClass() throws Exception {
-        doTestGenericSuperType(BookEntity.class, "POST");
-    }
-    
-    @Test
-    public void testFindFromAbstractGenericClass2() throws Exception {
-        doTestGenericSuperType(BookEntity2.class, "POST");
-    }
-    
-    @Test
-    public void testFindFromAbstractGenericInterface() throws Exception {
-        doTestGenericSuperType(GenericEntityImpl.class, "POST");
-    }
-    
-    @Test
-    public void testFindFromAbstractGenericClass3() throws Exception {
-        JAXRSServiceFactoryBean sf = new JAXRSServiceFactoryBean();
-        sf.setResourceClasses(BookEntity.class);
-        sf.create();
-        List<ClassResourceInfo> resources = ((JAXRSServiceImpl)sf.getService()).getClassResourceInfos();
-        String contentTypes = "text/xml";
-        String acceptContentTypes = "text/xml";
-        
-        MetadataMap<String, String> values = new MetadataMap<String, String>();
-        ClassResourceInfo resource = JAXRSUtils.selectResourceClass(resources, "/books", values);
-        OperationResourceInfo ori = JAXRSUtils.findTargetMethod(resource, 
-                                    values.getFirst(URITemplate.FINAL_MATCH_GROUP), 
-                                    "PUT", values, contentTypes, 
-                                    JAXRSUtils.sortMediaTypes(acceptContentTypes));
-        assertNotNull(ori);
-        assertEquals("resourceMethod needs to be selected", "putEntity",
-                     ori.getMethodToInvoke().getName());
-        
-        Message m = new MessageImpl();
-        m.put(Message.CONTENT_TYPE, "text/xml");
-        Exchange ex = new ExchangeImpl();
-        m.setExchange(ex);
-        Endpoint e = EasyMock.createMock(Endpoint.class);
-        e.get(ProviderFactory.class.getName());
-        EasyMock.expectLastCall().andReturn(ProviderFactory.getInstance());
-        EasyMock.replay(e);
-        ex.put(Endpoint.class, e);
-        
-        String value = "<Chapter><title>The Book</title><id>2</id></Chapter>";
-        m.setContent(InputStream.class, new ByteArrayInputStream(value.getBytes()));
-        List<Object> params = JAXRSUtils.processParameters(ori, values, m);
-        assertEquals(1, params.size());
-        Chapter c = (Chapter)params.get(0);
-        assertNotNull(c);
-        assertEquals(2L, c.getId());
-        assertEquals("The Book", c.getTitle());
-    }
-    
-    private void doTestGenericSuperType(Class<?> serviceClass, String methodName) {
-        JAXRSServiceFactoryBean sf = new JAXRSServiceFactoryBean();
-        sf.setResourceClasses(serviceClass);
-        sf.create();
-        List<ClassResourceInfo> resources = ((JAXRSServiceImpl)sf.getService()).getClassResourceInfos();
-        String contentTypes = "text/xml";
-        String acceptContentTypes = "text/xml";
-        
-        MetadataMap<String, String> values = new MetadataMap<String, String>();
-        ClassResourceInfo resource = JAXRSUtils.selectResourceClass(resources, "/books", values);
-        OperationResourceInfo ori = JAXRSUtils.findTargetMethod(resource, 
-                                    values.getFirst(URITemplate.FINAL_MATCH_GROUP), 
-                                    methodName, values, contentTypes, 
-                                    JAXRSUtils.sortMediaTypes(acceptContentTypes));
-        assertNotNull(ori);
-        assertEquals("resourceMethod needs to be selected", methodName.toLowerCase() + "Entity",
-                     ori.getMethodToInvoke().getName());
-        
-        Message m = new MessageImpl();
-        m.put(Message.CONTENT_TYPE, "text/xml");
-        Exchange ex = new ExchangeImpl();
-        m.setExchange(ex);
-        Endpoint e = EasyMock.createMock(Endpoint.class);
-        e.get(ProviderFactory.class.getName());
-        EasyMock.expectLastCall().andReturn(ProviderFactory.getInstance());
-        EasyMock.replay(e);
-        ex.put(Endpoint.class, e);
-        
-        String value = "<Book><name>The Book</name><id>2</id></Book>";
-        m.setContent(InputStream.class, new ByteArrayInputStream(value.getBytes()));
-        List<Object> params = JAXRSUtils.processParameters(ori, values, m);
-        assertEquals(1, params.size());
-        Book book = (Book)params.get(0);
-        assertNotNull(book);
-        assertEquals(2L, book.getId());
-        assertEquals("The Book", book.getName());
-    }
-    
-    @Test
-=======
->>>>>>> 8568d21b
     public void testFindTargetSubResource() throws Exception {
         JAXRSServiceFactoryBean sf = new JAXRSServiceFactoryBean();
         sf.setResourceClasses(org.apache.cxf.jaxrs.resources.TestResource.class);
