--- conflicted
+++ resolved
@@ -23,20 +23,14 @@
 import java.io.OutputStream;
 import java.lang.annotation.Annotation;
 import java.lang.reflect.Method;
-import java.lang.reflect.Type;
-import java.lang.reflect.TypeVariable;
-import java.text.SimpleDateFormat;
 import java.util.Collections;
-import java.util.Date;
 import java.util.List;
 import java.util.Map;
 import java.util.ResourceBundle;
 import java.util.logging.Logger;
 
-import javax.ws.rs.core.GenericEntity;
 import javax.ws.rs.core.HttpHeaders;
 import javax.ws.rs.core.MediaType;
-import javax.ws.rs.core.MultivaluedMap;
 import javax.ws.rs.core.Response;
 import javax.ws.rs.ext.MessageBodyWriter;
 import javax.xml.stream.XMLStreamWriter;
@@ -47,15 +41,10 @@
 import org.apache.cxf.interceptor.AbstractOutDatabindingInterceptor;
 import org.apache.cxf.io.CachedOutputStream;
 import org.apache.cxf.jaxrs.ext.ResponseHandler;
-import org.apache.cxf.jaxrs.lifecycle.ResourceProvider;
 import org.apache.cxf.jaxrs.model.ClassResourceInfo;
 import org.apache.cxf.jaxrs.model.OperationResourceInfo;
 import org.apache.cxf.jaxrs.model.ProviderInfo;
 import org.apache.cxf.jaxrs.provider.ProviderFactory;
-<<<<<<< HEAD
-import org.apache.cxf.jaxrs.utils.HttpUtils;
-=======
->>>>>>> 8568d21b
 import org.apache.cxf.jaxrs.utils.InjectionUtils;
 import org.apache.cxf.jaxrs.utils.JAXRSUtils;
 import org.apache.cxf.message.Exchange;
@@ -64,10 +53,6 @@
 import org.apache.cxf.phase.Phase;
 import org.apache.cxf.staxutils.CachingXmlEventWriter;
 import org.apache.cxf.staxutils.StaxUtils;
-<<<<<<< HEAD
-import org.apache.cxf.transport.http.AbstractHTTPDestination;
-=======
->>>>>>> 8568d21b
 
 public class JAXRSOutInterceptor extends AbstractOutDatabindingInterceptor {
     private static final Logger LOG = LogUtils.getL7dLogger(JAXRSOutInterceptor.class);
@@ -82,22 +67,9 @@
         try {
             processResponse(message);
         } finally {
-<<<<<<< HEAD
-            Object rootInstance = message.getExchange().remove(JAXRSUtils.ROOT_INSTANCE);
-            Object rootProvider = message.getExchange().remove(JAXRSUtils.ROOT_PROVIDER);
-            if (rootInstance != null && rootProvider != null) {
-                try {
-                    ((ResourceProvider)rootProvider).releaseInstance(message, rootInstance);
-                } catch (Throwable tex) {
-                    LOG.warning("Exception occurred during releasing the service instance, "
-                                + tex.getMessage());
-                }
-            }
-=======
->>>>>>> 8568d21b
             ProviderFactory.getInstance(message).clearThreadLocalProxies();
             ClassResourceInfo cri =
-                (ClassResourceInfo)message.getExchange().get(JAXRSUtils.ROOT_RESOURCE_CLASS);
+                (ClassResourceInfo)message.getExchange().get(JAXRSInInterceptor.ROOT_RESOURCE_CLASS);
             if (cri != null) {
                 cri.clearThreadLocalProxies();
             }
@@ -107,10 +79,6 @@
     }
     
     private void processResponse(Message message) {
-        
-        if (isResponseAlreadyCommited(message)) {
-            return;
-        }
         
         MessageContentsList objs = MessageContentsList.getContentsList(message);
         if (objs == null || objs.size() == 0) {
@@ -133,13 +101,6 @@
             List<ProviderInfo<ResponseHandler>> handlers = 
                 ProviderFactory.getInstance(message).getResponseHandlers();
             for (ProviderInfo<ResponseHandler> rh : handlers) {
-<<<<<<< HEAD
-                InjectionUtils.injectContextFields(rh.getProvider(), rh, 
-                                                   message.getExchange().getInMessage());
-                InjectionUtils.injectContextFields(rh.getProvider(), rh, 
-                                                   message.getExchange().getInMessage());
-=======
->>>>>>> 8568d21b
                 Response r = rh.getProvider().handleResponse(message, ori, response);
                 if (r != null) {
                     response = r;
@@ -158,58 +119,6 @@
                                   Response response, 
                                   OperationResourceInfo ori,
                                   boolean firstTry) {
-<<<<<<< HEAD
-        int status = response.getStatus();
-        Object responseObj = response.getEntity();
-        if (status == 200 && !isResponseNull(responseObj) && firstTry 
-            && ori != null && JAXRSUtils.headMethodPossible(ori.getHttpMethod(), 
-                (String)message.getExchange().getInMessage().get(Message.HTTP_REQUEST_METHOD))) {
-            LOG.info(new org.apache.cxf.common.i18n.Message("HEAD_WITHOUT_ENTITY", BUNDLE).toString());
-            responseObj = null;
-        }
-        if (status == -1) {
-            status = isResponseNull(responseObj) ? 204 : 200;
-        }
-        
-        message.put(Message.RESPONSE_CODE, status);
-        Map<String, List<String>> theHeaders = 
-            (Map<String, List<String>>)message.get(Message.PROTOCOL_HEADERS);
-        if (firstTry && theHeaders != null) {
-            // some headers might've been setup by custom cxf interceptors
-            theHeaders.putAll((Map)response.getMetadata());
-        } else {
-            message.put(Message.PROTOCOL_HEADERS, response.getMetadata());
-        }
-        MultivaluedMap<String, Object> responseHeaders = 
-            (MultivaluedMap)message.get(Message.PROTOCOL_HEADERS);
-        setResponseDate(responseHeaders, firstTry);
-        if (isResponseNull(responseObj)) {
-            return;
-        }
-        
-        Object ignoreWritersProp = message.getExchange().get(JAXRSUtils.IGNORE_MESSAGE_WRITERS);
-        boolean ignoreWriters = 
-            ignoreWritersProp == null ? false : Boolean.valueOf(ignoreWritersProp.toString());
-        if (ignoreWriters) {
-            writeResponseToStream(message.getContent(OutputStream.class), responseObj);
-            return;
-        }
-        
-        List<MediaType> availableContentTypes = computeAvailableContentTypes(message, response);  
-        
-        Method invoked = null;
-        if (firstTry) {
-            invoked = ori == null ? null : ori.getMethodToInvoke();
-        }
-        Class<?> targetType = getRawResponseClass(responseObj);
-        Type genericType = 
-            getGenericResponseType(ori == null ? null : ori.getAnnotatedMethod(), responseObj);
-        if (genericType instanceof TypeVariable) {
-            genericType = InjectionUtils.getSuperType(ori.getClassResourceInfo().getServiceClass(), 
-                                                       (TypeVariable)genericType);
-        }
-        
-=======
         message.put(Message.RESPONSE_CODE, response.getStatus());
         Map<String, List<String>> theHeaders = 
             (Map<String, List<String>>)message.get(Message.PROTOCOL_HEADERS);
@@ -233,17 +142,12 @@
             invoked = ori == null ? null : ori.getMethodToInvoke();
         }
         
->>>>>>> 8568d21b
         MessageBodyWriter writer = null;
         MediaType responseType = null;
         for (MediaType type : availableContentTypes) { 
             writer = ProviderFactory.getInstance(message)
-<<<<<<< HEAD
-                .createMessageBodyWriter(targetType, genericType, 
-=======
                 .createMessageBodyWriter(targetType, 
                       invoked != null ? invoked.getGenericReturnType() : null, 
->>>>>>> 8568d21b
                       invoked != null ? invoked.getAnnotations() : new Annotation[]{}, 
                       type,
                       message);
@@ -261,25 +165,6 @@
             return;
         }
         boolean enabled = checkBufferingMode(message, writer, firstTry);
-<<<<<<< HEAD
-        Object entity = getEntity(responseObj);
-        try {
-            responseType = checkFinalContentType(responseType);
-            LOG.fine("Response content type is: " + responseType.toString());
-            message.put(Message.CONTENT_TYPE, responseType.toString());
-            
-            LOG.fine("Response EntityProvider is: " + writer.getClass().getName());
-            try {
-                writer.writeTo(entity, targetType, genericType, 
-                               invoked != null ? invoked.getAnnotations() : new Annotation[]{}, 
-                               responseType, 
-                               responseHeaders, 
-                               message.getContent(OutputStream.class));
-                Object newContentType = responseHeaders.getFirst(HttpHeaders.CONTENT_TYPE);
-                if (newContentType != null) {
-                    message.put(Message.CONTENT_TYPE, newContentType.toString());
-                }
-=======
         try {
             
             responseType = checkFinalContentType(responseType);
@@ -294,7 +179,6 @@
                                responseType, 
                                response.getMetadata(), 
                                message.getContent(OutputStream.class));
->>>>>>> 8568d21b
                 checkCachedStream(message, outOriginal, enabled);
             } finally {
                 if (enabled) {
@@ -304,30 +188,12 @@
             }
             
         } catch (IOException ex) {
-<<<<<<< HEAD
-            handleWriteException(message, response, ori, ex, entity, firstTry);
-        } catch (Throwable ex) {
-            handleWriteException(message, response, ori, ex, entity, firstTry);
-        }
-    }
-    
-    private boolean isResponseNull(Object o) {
-        return o == null || GenericEntity.class.isAssignableFrom(o.getClass()) 
-                            && ((GenericEntity)o).getEntity() == null; 
-    }
-    
-    private Object getEntity(Object o) {
-        return GenericEntity.class.isAssignableFrom(o.getClass()) ? ((GenericEntity)o).getEntity() : o; 
-    }
-    
-=======
             handleWriteException(message, response, ori, ex, responseObj, firstTry);
         } catch (Throwable ex) {
             handleWriteException(message, response, ori, ex, responseObj, firstTry);
         }
     }
     
->>>>>>> 8568d21b
     private boolean checkBufferingMode(Message m, MessageBodyWriter w, boolean firstTry) {
         if (!firstTry) {
             return false;
@@ -338,17 +204,11 @@
             enabled = InjectionUtils.invokeBooleanGetter(w, "getEnableBuffering");
         }
         if (enabled) {
-<<<<<<< HEAD
-            boolean streamingOn = InjectionUtils.invokeBooleanGetter(w, "getEnableStreaming");
-            if (streamingOn) {
-                m.setContent(XMLStreamWriter.class, new CachingXmlEventWriter());
-=======
             boolean streamingOn = 
                 "org.apache.cxf.jaxrs.provider.JAXBElementProvider".equals(w.getClass().getName())
                 && InjectionUtils.invokeBooleanGetter(w, "getEnableStreaming");
             if (streamingOn) {
                 m.put(XMLStreamWriter.class.getName(), new CachingXmlEventWriter());
->>>>>>> 8568d21b
             } else {
                 m.setContent(OutputStream.class, new CachedOutputStream());
             }
@@ -357,19 +217,10 @@
     }
     
     private void checkCachedStream(Message m, OutputStream osOriginal, boolean enabled) throws Exception {
-<<<<<<< HEAD
-        XMLStreamWriter writer = null;
-        if (enabled) {
-            writer = m.getContent(XMLStreamWriter.class);
-        } else {
-            writer = (XMLStreamWriter)m.get(XMLStreamWriter.class.getName());
-        }
-=======
         if (!enabled) {
             return;
         }
         XMLStreamWriter writer = (XMLStreamWriter)m.get(XMLStreamWriter.class.getName());
->>>>>>> 8568d21b
         if (writer instanceof CachingXmlEventWriter) {
             CachingXmlEventWriter cache = (CachingXmlEventWriter)writer;
             if (cache.getEvents().size() != 0) {
@@ -378,18 +229,6 @@
                     StaxUtils.writeEvent(event, origWriter);
                 }
             }
-<<<<<<< HEAD
-            m.setContent(XMLStreamWriter.class, null);
-            return;
-        }
-        if (enabled) {
-            OutputStream os = m.getContent(OutputStream.class);
-            if (os != osOriginal && os instanceof CachedOutputStream) {
-                CachedOutputStream cos = (CachedOutputStream)os;
-                if (cos.size() != 0) {
-                    cos.writeCacheTo(osOriginal);
-                }
-=======
             m.put(XMLStreamWriter.class.getName(), null);
             return;
         }
@@ -398,7 +237,6 @@
             CachedOutputStream cos = (CachedOutputStream)os;
             if (cos.size() != 0) {
                 cos.writeCacheTo(osOriginal);
->>>>>>> 8568d21b
             }
         }
     }
@@ -455,39 +293,16 @@
         List<MediaType> acceptContentTypes = 
             (List<MediaType>)exchange.get(Message.ACCEPT_CONTENT_TYPE);
         if (acceptContentTypes == null) {
-<<<<<<< HEAD
-            acceptContentTypes = Collections.singletonList(MediaType.WILDCARD_TYPE);
-=======
             acceptContentTypes = Collections.singletonList(MediaType.valueOf("*/*"));
->>>>>>> 8568d21b
         }        
         return JAXRSUtils.intersectMimeTypes(acceptContentTypes, produceTypes);
         
-    }
-    
-    private Class<?> getRawResponseClass(Object targetObject) {
-        if (GenericEntity.class.isAssignableFrom(targetObject.getClass())) {
-            return ((GenericEntity)targetObject).getRawType();
-        } else {
-            return targetObject.getClass();
-        }
-    }
-    
-    private Type getGenericResponseType(Method invoked, Object targetObject) {
-        if (GenericEntity.class.isAssignableFrom(targetObject.getClass())) {
-            return ((GenericEntity)targetObject).getType();
-        } else {
-            return invoked == null ? targetObject.getClass() : invoked.getGenericReturnType();
-        }
     }
     
     private MediaType checkFinalContentType(MediaType mt) {
         if (mt.isWildcardType() || mt.isWildcardSubtype()) {
             return MediaType.APPLICATION_OCTET_STREAM_TYPE;
         } else if (mt.getParameters().containsKey("q")) {
-<<<<<<< HEAD
-            return MediaType.valueOf(JAXRSUtils.removeMediaTypeParameter(mt, "q"));
-=======
             StringBuilder sb = new StringBuilder();
             sb.append(mt.getType()).append('/').append(mt.getSubtype());
             if (mt.getParameters().size() > 1) {
@@ -498,34 +313,9 @@
                 }
             }
             return MediaType.valueOf(sb.toString());
->>>>>>> 8568d21b
         } else {
             return mt;
         }
         
-<<<<<<< HEAD
-    }
-    
-    private void setResponseDate(MultivaluedMap<String, Object> headers, boolean firstTry) {
-        if (!firstTry) {
-            return;
-        }
-        SimpleDateFormat format = HttpUtils.getHttpDateFormat();
-        headers.putSingle(HttpHeaders.DATE, format.format(new Date()));
-    }
-    
-    private boolean isResponseAlreadyCommited(Message m) {
-        return Boolean.TRUE.equals(m.getExchange().get(AbstractHTTPDestination.RESPONSE_COMMITED));
-    }
-    
-    private void writeResponseToStream(OutputStream os, Object responseObj) {
-        try {
-            byte[] bytes = responseObj.toString().getBytes("UTF-8");
-            os.write(bytes, 0, bytes.length);
-        } catch (Exception ex) {
-            throw new RuntimeException(ex);
-        }
-=======
->>>>>>> 8568d21b
     }
 }