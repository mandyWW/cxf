--- conflicted
+++ resolved
@@ -26,11 +26,7 @@
     <parent>
         <groupId>org.apache.cxf</groupId>
         <artifactId>cxf-parent</artifactId>
-<<<<<<< HEAD
-        <version>2.3.0-SNAPSHOT</version>
-=======
         <version>2.1.7</version>
->>>>>>> 8568d21b
         <relativePath>../../../parent/pom.xml</relativePath>
     </parent>
 
@@ -117,6 +113,7 @@
         <plugin>
             <groupId>org.apache.felix</groupId>
             <artifactId>maven-bundle-plugin</artifactId>
+            <version>1.4.1</version>
             <executions>
                 <execution>
                     <id>bundle-manifest</id>
