<?xml version="1.0"?>
<!--
  Licensed to the Apache Software Foundation (ASF) under one
  or more contributor license agreements. See the NOTICE file
  distributed with this work for additional information
  regarding copyright ownership. The ASF licenses this file
  to you under the Apache License, Version 2.0 (the
  "License"); you may not use this file except in compliance
  with the License. You may obtain a copy of the License at
 
  http://www.apache.org/licenses/LICENSE-2.0
 
  Unless required by applicable law or agreed to in writing,
  software distributed under the License is distributed on an
  "AS IS" BASIS, WITHOUT WARRANTIES OR CONDITIONS OF ANY
  KIND, either express or implied. See the License for the
  specific language governing permissions and limitations
  under the License.
-->
<project xmlns="http://maven.apache.org/POM/4.0.0" xmlns:xsi="http://www.w3.org/2001/XMLSchema-instance" xsi:schemaLocation="http://maven.apache.org/POM/4.0.0 http://maven.apache.org/maven-v4_0_0.xsd">
    <modelVersion>4.0.0</modelVersion>
    <groupId>org.apache.cxf</groupId>
    <artifactId>cxf-bundle-parent</artifactId>
    <packaging>pom</packaging>
    <name>Apache CXF Bundle Parent</name>
    <description>Apache CXF Bundle Parent</description>
<<<<<<< HEAD
    <version>2.6.0-SNAPSHOT</version>
=======
    <version>2.5.2</version>
>>>>>>> 2fe1624a
    <url>http://cxf.apache.org</url>

    <parent>
        <groupId>org.apache.cxf</groupId>
        <artifactId>cxf-parent</artifactId>
<<<<<<< HEAD
        <version>2.6.0-SNAPSHOT</version>
=======
        <version>2.5.2</version>
>>>>>>> 2fe1624a
        <relativePath>../../parent</relativePath>
    </parent>

    <properties>
        <maven.test.skip>true</maven.test.skip>
        <cxf.version>${project.version}</cxf.version>
        <createSourcesJar>false</createSourcesJar>
    </properties>

    <dependencies>
        <dependency>
            <groupId>junit</groupId>
            <artifactId>junit</artifactId>
            <scope>provided</scope>
        </dependency>
    </dependencies>


    <build>
        <plugins>
            <plugin>
                <groupId>org.apache.maven.plugins</groupId>
                <artifactId>maven-antrun-plugin</artifactId>
                <inherited>true</inherited>
                <executions>
                    <execution>
                        <id>create-prop</id>
                        <phase>initialize</phase>
                        <configuration>
                            <tasks>
                                <taskdef resource="net/sf/antcontrib/antcontrib.properties" classpathref="maven.plugin.classpath" />
                                <property name="ant.regexp.regexpimpl" value="org.apache.tools.ant.util.regexp.Jdk14RegexpRegexp" />
                                <property name="mv" value="${project.version}" />
                                <echo message="Maven version: ${mv}" />
                                <propertyregex property="ov.p1" input="${mv}" regexp="(\d+)(?:\.(\d+)(?:\.(\d+))?)?(?:[^a-zA-Z0-9](.*))?" replace="\1" defaultValue="0" />
                                <propertyregex property="ov.p2" input="${mv}" regexp="(\d+)(?:\.(\d+)(?:\.(\d+))?)?(?:[^a-zA-Z0-9](.*))?" replace=".\2" defaultValue=".0" />
                                <propertyregex property="ov.p3" input="${mv}" regexp="(\d+)(?:\.(\d+)(?:\.(\d+))?)?(?:[^a-zA-Z0-9](.*))?" replace=".\3" defaultValue=".0" />
                                <propertyregex property="ov.p4" input="${mv}" regexp="(\d+)(?:\.(\d+)(?:\.(\d+))?)?(?:[^a-zA-Z0-9](.*))?" replace=".\4" defaultValue="" />
                                <propertyregex property="ov.p1a" input="${ov.p1}" regexp="(.+)" replace="\1" defaultValue="0" />
                                <propertyregex property="ov.p2a" input="${ov.p2}" regexp="(\..+)" replace="\1" defaultValue=".0" />
                                <propertyregex property="ov.p3a" input="${ov.p3}" regexp="(\..+)" replace="\1" defaultValue=".0" />
                                <propertyregex property="ov.p4a" input="${ov.p4}" regexp="(\..+)" replace="\1" defaultValue="" />
                                <property name="ov" value="${ov.p1a}${ov.p2a}${ov.p3a}${ov.p4a}" />
                                <property name="os" value="${ov.p1a}${ov.p2a}" />
                                <echo message="OSGi version: ${ov}" />
                                <mkdir dir="target" />
                                <echo file="target/cxf.osgi.version.txt">
cxf.osgi.version.clean = ${ov}
cxf.schema.version = ${os}
                                </echo>
                            </tasks>
                        </configuration>
                        <goals>
                            <goal>run</goal>
                        </goals>
                    </execution>
                </executions>
            </plugin>
            <plugin>
                <groupId>org.codehaus.mojo</groupId>
                <artifactId>properties-maven-plugin</artifactId>
                <inherited>true</inherited>
                <executions>
                    <execution>
                        <phase>initialize</phase>
                        <goals>
                            <goal>read-project-properties</goal>
                        </goals>
                        <configuration>
                            <files>
                                <file>target/cxf.osgi.version.txt</file>
                            </files>
                        </configuration>
                    </execution>
                </executions>
            </plugin>
        </plugins>
        <pluginManagement>
            <plugins>
                <plugin>
                    <groupId>org.apache.maven.plugins</groupId>
                    <artifactId>maven-source-plugin</artifactId>
                    <configuration>
                        <archive>
                            <manifestEntries>
                                <Bundle-SymbolicName>${bundle.symbolic.name}.source</Bundle-SymbolicName>
                                <Eclipse-SourceBundle>${bundle.symbolic.name};version="${cxf.osgi.version.clean}"</Eclipse-SourceBundle>
                            </manifestEntries>
                        </archive>
                    </configuration>
                </plugin>
            </plugins>
        </pluginManagement>
        <resources>
            <resource>
                <directory>src/main/java</directory>
                <includes>
                    <include>**/*</include>
                </includes>
            </resource>
        </resources>
    </build>

    <profiles>
        <profile>
            <id>deploy</id>
            <properties>
                <createSourcesJar>true</createSourcesJar>
            </properties>
            <build>
                <plugins>
                    <plugin>
                        <groupId>org.apache.maven.plugins</groupId>
                        <artifactId>maven-dependency-plugin</artifactId>
                        <executions>
                            <execution>
                                <id>unpack-sources</id>
                                <phase>generate-sources</phase>
                                <goals>
                                    <goal>unpack-dependencies</goal>
                                </goals>
                                <configuration>
                                    <includeGroupIds>org.apache.cxf</includeGroupIds>
                                    <classifier>sources</classifier>
                                    <outputDirectory>${project.build.directory}/sources</outputDirectory>
                                </configuration>
                            </execution>
                        </executions>
                    </plugin>

                    <plugin>
                        <groupId>org.apache.maven.plugins</groupId>
                        <artifactId>maven-javadoc-plugin</artifactId>
                        <executions>
                            <execution>
                                <id>package</id>
                                <phase>package</phase>
                                <goals>
                                    <goal>jar</goal>
                                </goals>
                            </execution>
                        </executions>
                        <configuration>
                            <minmemory>128m</minmemory>
                            <maxmemory>512m</maxmemory>
                            <header>Apache CXF API</header>
                            <footer>Apache CXF API</footer>
                            <sourcepath>${project.build.directory}/sources</sourcepath>
                        </configuration>
                    </plugin>
                </plugins>
            </build>
        </profile>
    </profiles>

    <modules>
        <module>all</module>
        <module>minimal</module>
        <module>jaxrs</module>
    </modules>

</project><|MERGE_RESOLUTION|>--- conflicted
+++ resolved
@@ -24,21 +24,13 @@
     <packaging>pom</packaging>
     <name>Apache CXF Bundle Parent</name>
     <description>Apache CXF Bundle Parent</description>
-<<<<<<< HEAD
-    <version>2.6.0-SNAPSHOT</version>
-=======
     <version>2.5.2</version>
->>>>>>> 2fe1624a
     <url>http://cxf.apache.org</url>
 
     <parent>
         <groupId>org.apache.cxf</groupId>
         <artifactId>cxf-parent</artifactId>
-<<<<<<< HEAD
-        <version>2.6.0-SNAPSHOT</version>
-=======
         <version>2.5.2</version>
->>>>>>> 2fe1624a
         <relativePath>../../parent</relativePath>
     </parent>
 
