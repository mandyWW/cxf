--- conflicted
+++ resolved
@@ -20,11 +20,7 @@
     <parent>
         <artifactId>cxf-parent</artifactId>
         <groupId>org.apache.cxf</groupId>
-<<<<<<< HEAD
-        <version>2.6.0-SNAPSHOT</version>
-=======
         <version>2.5.2</version>
->>>>>>> 2fe1624a
         <relativePath>../../parent/pom.xml</relativePath>
     </parent>
     <modelVersion>4.0.0</modelVersion>
@@ -32,11 +28,7 @@
     <artifactId>cxf-systests-ws-security-examples</artifactId>
     <name>Apache CXF WS-Security Interop System Tests</name>
     <description>Apache CXF WS-Security Interop System Tests</description>
-<<<<<<< HEAD
-    <version>2.6.0-SNAPSHOT</version>
-=======
     <version>2.5.2</version>
->>>>>>> 2fe1624a
     <url>http://cxf.apache.org</url>
     
     <build>
