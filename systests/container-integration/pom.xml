--- conflicted
+++ resolved
@@ -21,11 +21,7 @@
     <parent>
         <artifactId>cxf-parent</artifactId>
         <groupId>org.apache.cxf</groupId>
-<<<<<<< HEAD
-        <version>2.6.0-SNAPSHOT</version>
-=======
         <version>2.5.2</version>
->>>>>>> 2fe1624a
         <relativePath>../../parent/pom.xml</relativePath>
     </parent>
     <modelVersion>4.0.0</modelVersion>
@@ -33,11 +29,7 @@
     <artifactId>cxf-systests-container-integration</artifactId>
     <name>Apache CXF Container Integration System Tests</name>
     <description>Apache CXF Container Integration System Tests</description>
-<<<<<<< HEAD
-    <version>2.6.0-SNAPSHOT</version>
-=======
     <version>2.5.2</version>
->>>>>>> 2fe1624a
     <packaging>pom</packaging>
     <url>http://cxf.apache.org</url>
     <modules>
