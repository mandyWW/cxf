--- conflicted
+++ resolved
@@ -20,20 +20,11 @@
     <modelVersion>4.0.0</modelVersion>
     <groupId>org.apache.cxf.samples</groupId>
     <artifactId>jax_rs_content_negotiation</artifactId>
-<<<<<<< HEAD
-    <version>1.0</version>
-    <name>JAX-RS Content Negotiation Demo</name>
-    <properties>
-            <cxf.version>[2,)</cxf.version>
-            <httpclient.version>3.1</httpclient.version>
-            <jsr311.version>1.0</jsr311.version>
-=======
     <version>0.8</version>
     <properties>
             <cxf.version>[2,)</cxf.version>
             <httpclient.version>3.1</httpclient.version>
             <jsr311.version>0.8</jsr311.version>
->>>>>>> 8568d21b
     </properties>
     <build>
         <sourceDirectory>src</sourceDirectory>
@@ -138,12 +129,6 @@
     <dependencies>
         <dependency>
             <groupId>org.apache.cxf</groupId>
-<<<<<<< HEAD
-            <artifactId>cxf-rt-transports-http</artifactId>
-            <version>${cxf.version}</version>
-        </dependency>
-        <!-- This dependency is needed if you're using the Jetty container -->
-=======
             <artifactId>cxf-rt-frontend-jaxws</artifactId>
             <version>${cxf.version}</version>
         </dependency>
@@ -153,7 +138,6 @@
             <version>${cxf.version}</version>
         </dependency>
         <!-- Jetty is needed if you're using the CXFServlet -->
->>>>>>> 8568d21b
         <dependency>
             <groupId>org.apache.cxf</groupId>
             <artifactId>cxf-rt-transports-http-jetty</artifactId>
