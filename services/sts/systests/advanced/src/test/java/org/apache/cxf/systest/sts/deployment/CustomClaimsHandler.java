--- conflicted
+++ resolved
@@ -19,8 +19,11 @@
 package org.apache.cxf.systest.sts.deployment;
 
 import java.net.URI;
+import java.security.Principal;
 import java.util.ArrayList;
 import java.util.List;
+
+import javax.xml.ws.WebServiceContext;
 
 import org.apache.cxf.sts.claims.Claim;
 import org.apache.cxf.sts.claims.ClaimCollection;
@@ -35,11 +38,6 @@
 public class CustomClaimsHandler implements ClaimsHandler {
 
     public static final URI ROLE = 
-<<<<<<< HEAD
-            URI.create("http://schemas.xmlsoap.org/ws/2005/05/identity/claims/role");  
-    
-    public ClaimCollection retrieveClaimValues(
-=======
             URI.create("http://schemas.xmlsoap.org/ws/2005/05/identity/claims/role");
 
     @Deprecated
@@ -56,7 +54,6 @@
     
     
     public ClaimCollection retrieveClaimValues(
->>>>>>> 2fe1624a
             RequestClaimCollection claims, ClaimsParameters parameters) {
       
         if (claims != null && claims.size() > 0) {
