<?xml version="1.0"?>
<!--
    licensed to the Apache Software Foundation (ASF) under one
    or more contributor license agreements. See the NOTICE file
    distributed with this work for additional information
    regarding copyright ownership. The ASF licenses this file
    to you under the Apache License, Version 2.0 (the
    "License"); you may not use this file except in compliance
    with the License. You may obtain a copy of the License at
    
    http://www.apache.org/licenses/LICENSE-2.0
    
    Unless required by applicable law or agreed to in writing,
    software distributed under the License is distributed on an
    "AS IS" BASIS, WITHOUT WARRANTIES OR CONDITIONS OF ANY
    KIND, either express or implied. See the License for the
    specific language governing permissions and limitations
    under the License.
-->
<project xmlns="http://maven.apache.org/POM/4.0.0" xmlns:xsi="http://www.w3.org/2001/XMLSchema-instance" xsi:schemaLocation="http://maven.apache.org/POM/4.0.0 http://maven.apache.org/xsd/maven-4.0.0.xsd">
    <modelVersion>4.0.0</modelVersion>

    <parent>
        <groupId>org.apache.cxf</groupId>
        <artifactId>cxf-parent</artifactId>
<<<<<<< HEAD
        <version>2.6.0-SNAPSHOT</version>
=======
        <version>2.5.2</version>
>>>>>>> 2fe1624a
        <relativePath>../../../parent/pom.xml</relativePath>
    </parent>

    <groupId>org.apache.cxf.archetype</groupId>
    <artifactId>cxf-jaxrs-service</artifactId>
<<<<<<< HEAD
    <version>2.6.0-SNAPSHOT</version>
=======
    <version>2.5.2</version>
>>>>>>> 2fe1624a
    <packaging>maven-archetype</packaging>

    <name>Apache CXF Archetype - Simple JAX-RS webapp</name>
    <description>Simple CXF JAX-RS webapp service using Spring configuration</description>

    <build>
        <resources>
            <resource>
                <directory>src/main/resources</directory>
                <filtering>true</filtering>
            </resource>
        </resources>

        <extensions>
            <extension>
                <groupId>org.apache.maven.archetype</groupId>
                <artifactId>archetype-packaging</artifactId>
                <version>2.1</version>
            </extension>
        </extensions>

        <pluginManagement>
            <plugins>
                <plugin>
                    <artifactId>maven-archetype-plugin</artifactId>
                    <version>2.1</version>
                </plugin>
            </plugins>
        </pluginManagement>
    </build>
</project><|MERGE_RESOLUTION|>--- conflicted
+++ resolved
@@ -23,21 +23,13 @@
     <parent>
         <groupId>org.apache.cxf</groupId>
         <artifactId>cxf-parent</artifactId>
-<<<<<<< HEAD
-        <version>2.6.0-SNAPSHOT</version>
-=======
         <version>2.5.2</version>
->>>>>>> 2fe1624a
         <relativePath>../../../parent/pom.xml</relativePath>
     </parent>
 
     <groupId>org.apache.cxf.archetype</groupId>
     <artifactId>cxf-jaxrs-service</artifactId>
-<<<<<<< HEAD
-    <version>2.6.0-SNAPSHOT</version>
-=======
     <version>2.5.2</version>
->>>>>>> 2fe1624a
     <packaging>maven-archetype</packaging>
 
     <name>Apache CXF Archetype - Simple JAX-RS webapp</name>
