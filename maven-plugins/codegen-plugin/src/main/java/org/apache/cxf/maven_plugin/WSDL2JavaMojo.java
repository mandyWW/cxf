/**
 * Licensed to the Apache Software Foundation (ASF) under one
 * or more contributor license agreements. See the NOTICE file
 * distributed with this work for additional information
 * regarding copyright ownership. The ASF licenses this file
 * to you under the Apache License, Version 2.0 (the
 * "License"); you may not use this file except in compliance
 * with the License. You may obtain a copy of the License at
 *
 * http://www.apache.org/licenses/LICENSE-2.0
 *
 * Unless required by applicable law or agreed to in writing,
 * software distributed under the License is distributed on an
 * "AS IS" BASIS, WITHOUT WARRANTIES OR CONDITIONS OF ANY
 * KIND, either express or implied. See the License for the
 * specific language governing permissions and limitations
 * under the License.
 */

package org.apache.cxf.maven_plugin;

import java.io.File;
import java.net.URI;
import java.util.ArrayList;
import java.util.Iterator;
import java.util.List;
<<<<<<< HEAD
import java.util.Set;
=======
>>>>>>> 8568d21b

import org.apache.cxf.Bus;
import org.apache.cxf.BusFactory;
import org.apache.cxf.tools.common.ToolContext;
import org.apache.cxf.tools.wsdlto.WSDLToJava;
<<<<<<< HEAD
import org.apache.maven.artifact.Artifact;
import org.apache.maven.artifact.InvalidRepositoryException;
import org.apache.maven.artifact.factory.ArtifactFactory;
import org.apache.maven.artifact.repository.ArtifactRepository;
import org.apache.maven.artifact.repository.ArtifactRepositoryFactory;
import org.apache.maven.artifact.resolver.ArtifactNotFoundException;
import org.apache.maven.artifact.resolver.ArtifactResolutionException;
import org.apache.maven.artifact.resolver.ArtifactResolver;
import org.apache.maven.execution.MavenSession;
=======
>>>>>>> 8568d21b
import org.apache.maven.plugin.AbstractMojo;
import org.apache.maven.plugin.MojoExecutionException;
import org.apache.maven.project.MavenProject;
import org.apache.maven.project.ProjectUtils;

/**
 * @goal wsdl2java
 * @phase generate-sources
 * @description CXF WSDL To Java Tool
 * @requiresDependencyResolution test
 */
public class WSDL2JavaMojo extends AbstractMojo {
    /**
     * @parameter expression="${cxf.testSourceRoot}"
     */
    File testSourceRoot;

    /**
     * Path where the generated sources should be placed
     * 
     * @parameter expression="${cxf.sourceRoot}"
<<<<<<< HEAD
     *            default-value="${project.build.directory}/generated-sources/cxf"
=======
     *             default-value="${project.build.directory}/generated/src/main/java"
>>>>>>> 8568d21b
     * @required
     */
    File sourceRoot;

    /**
     * @parameter expression="${project.build.outputDirectory}"
     * @required
     */
    String classesDirectory;

    /**
     * @parameter expression="${project}"
     * @required
     */
    MavenProject project;

    /**
     * Default options to be used when a wsdl has not had it's options explicitly specified.
     * 
     * @parameter
     */
    Option defaultOptions;

    /**
     * @parameter
     */
    WsdlOption wsdlOptions[];

    /**
     * @parameter expression="${cxf.wsdlRoot}" default-value="${basedir}/src/main/resources/wsdl"
     */
    File wsdlRoot;

    /**
     * @parameter expression="${cxf.testWsdlRoot}" default-value="${basedir}/src/test/resources/wsdl"
     */
    File testWsdlRoot;

    /**
     * Directory in which the "DONE" markers are saved that
     * 
     * @parameter expression="${cxf.markerDirectory}"
     *            default-value="${project.build.directory}/cxf-codegen-plugin-markers"
     */
    File markerDirectory;

    /**
     * Use the compile classpath rather than the test classpath for execution useful if the test dependencies
     * clash with those of wsdl2java
     * 
     * @parameter expression="${cxf.useCompileClasspath}" default-value="false"
     */
    boolean useCompileClasspath;

    /**
     * A list of wsdl files to include. Can contain ant-style wildcards and double wildcards. Defaults to
     * *.wsdl
     * 
     * @parameter
     */
    String includes[];

    /**
     * A list of wsdl files to exclude. Can contain ant-style wildcards and double wildcards.
     * 
     * @parameter
     */
    String excludes[];

    /**
<<<<<<< HEAD
     * The local repository taken from Maven's runtime. Typically $HOME/.m2/repository.
     * 
     * @parameter expression="${localRepository}"
     * @readonly
     * @required
     */
    private ArtifactRepository localRepository;

    /**
     * Artifact factory, needed to create artifacts.
     * 
     * @component
     * @readonly
     * @required
     */
    private ArtifactFactory artifactFactory;

    /**
     * The remote repositories used as specified in your POM.
     * 
     * @parameter expression="${project.repositories}"
     * @readonly
     * @required
     */
    private List repositories;

    /**
     * Artifact repository factory component.
     * 
     * @component
     * @readonly
     * @required
     */
    private ArtifactRepositoryFactory artifactRepositoryFactory;

    /**
     * The Maven session.
     * 
     * @parameter expression="${session}"
     * @readonly
     * @required
     */
    private MavenSession mavenSession;

    /**
     * @component
     * @readonly
     * @required
     */
    private ArtifactResolver artifactResolver;

    /**
=======
>>>>>>> 8568d21b
     * Create WsdlOption objects for each wsdl file found in the root dir. includes, excludes filter which
     * files are considered. The defaultOptions will be applied.
     * 
     * @param root Base directory to search
     * @param output
     * @return
     * @throws MojoExecutionException
     */
    private List<WsdlOption> getWsdlOptionsFromDir(final File root, final File output)
        throws MojoExecutionException {
        List<WsdlOption> options = new ArrayList<WsdlOption>();
        for (WsdlOption o : new WsdlOptionLoader().load(root, includes, excludes, defaultOptions)) {
            if (o.getOutputDir() == null) {
                o.setOutputDir(output);
            }
            if (!options.contains(o)) {
                options.add(o);
            }
        }
        return options;
    }

    /**
     * Try to find a file matching the given wsdlPath (either absolutely, relatively to the current dir or to
     * the project base dir)
     * 
     * @param wsdlPath
     * @return wsdl file
     */
    private File getFileFromWsdlPath(String wsdlPath) {
<<<<<<< HEAD
        if (wsdlPath == null) {
            return null;
        }
=======
>>>>>>> 8568d21b
        File file = null;
        try {
            URI uri = new URI(wsdlPath);
            if (uri.isAbsolute()) {
                file = new File(uri);
            }
        } catch (Exception e) {
            // ignore
<<<<<<< HEAD
        }
        if (file == null || !file.exists()) {
            file = new File(wsdlPath);
        }
        if (!file.exists()) {
            file = new File(project.getBasedir(), wsdlPath);
        }
        return file;
    }

    /**
     * Merge WsdlOptions that point to the same file by adding the extraargs to the first option and deleting
     * the second from the options list
     * 
     * @param options
     */
    private void mergeOptions(List<WsdlOption> effectiveWsdlOptions, WsdlOption[] explicitWsdlOptions) {
        File outputDirFile = testSourceRoot == null ? sourceRoot : testSourceRoot;
        for (WsdlOption o : explicitWsdlOptions) {
            if (o.getOutputDir() == null) {
                o.setOutputDir(outputDirFile);
            }

            File file = getFileFromWsdlPath(o.getWsdl());
            if (file != null && file.exists()) {
                file = file.getAbsoluteFile();
                for (WsdlOption o2 : effectiveWsdlOptions) {
                    File file2 = getFileFromWsdlPath(o2.getWsdl());
                    if (file2 != null && file2.exists() && file2.getAbsoluteFile().equals(file)) {
                        o.getExtraargs().addAll(0, o2.getExtraargs());
                        effectiveWsdlOptions.remove(o2);
                        break;
                    }
                }
            }
            effectiveWsdlOptions.add(0, o);
        }
    }

    /**
     * @return effective WsdlOptions
     * @throws MojoExecutionException
     */
    private List<WsdlOption> createWsdlOptionsFromWsdlFilesAndExplicitWsdlOptions()
        throws MojoExecutionException {
        List<WsdlOption> effectiveWsdlOptions = new ArrayList<WsdlOption>();
        if (wsdlRoot != null && wsdlRoot.exists()) {
            effectiveWsdlOptions.addAll(getWsdlOptionsFromDir(wsdlRoot, sourceRoot));
        }
        if (testWsdlRoot != null && testWsdlRoot.exists()) {
            effectiveWsdlOptions.addAll(getWsdlOptionsFromDir(testWsdlRoot, testSourceRoot));
=======
        }
        if (file == null || !file.exists()) {
            file = new File(wsdlPath);
        }
        if (!file.exists()) {
            file = new File(project.getBasedir(), wsdlPath);
>>>>>>> 8568d21b
        }
        return file;
    }

<<<<<<< HEAD
        if (wsdlOptions != null) {
            mergeOptions(effectiveWsdlOptions, wsdlOptions);
        }
        downloadRemoteWsdls(effectiveWsdlOptions);
        return effectiveWsdlOptions;
    }
    
    @SuppressWarnings("unchecked")
    public Artifact resolveRemoteWsdlArtifact(List remoteRepos, Artifact artifact) 
        throws MojoExecutionException {
        
        /**
         * First try to find the artifact in the reactor projects of the maven session.
         * So an artifact that is not yet built can be resolved
         */
        List<MavenProject> rProjects = mavenSession.getSortedProjects();
        for (MavenProject rProject : rProjects) {
            if (artifact.getGroupId().equals(rProject.getGroupId())
                && artifact.getArtifactId().equals(rProject.getArtifactId()) 
                && artifact.getVersion().equals(rProject.getVersion())) {
                Set<Artifact> artifacts = rProject.getArtifacts();
                for (Artifact pArtifact : artifacts) {
                    if ("wsdl".equals(pArtifact.getType())) {
                        return pArtifact;
=======
    /**
     * Merge WsdlOptions that point to the same file by adding the extraargs to the first option and deleting
     * the second from the options list
     * 
     * @param options
     */
    private void mergeOptions(List<WsdlOption> effectiveWsdlOptions, WsdlOption[] explicitWsdlOptions) {
        File outputDirFile = testSourceRoot == null ? sourceRoot : testSourceRoot;
        for (WsdlOption o : explicitWsdlOptions) {
            if (o.getOutputDir() == null) {
                o.setOutputDir(outputDirFile);
            }

            File file = getFileFromWsdlPath(o.getWsdl());
            if (file.exists()) {
                file = file.getAbsoluteFile();
                for (WsdlOption o2 : effectiveWsdlOptions) {
                    File file2 = getFileFromWsdlPath(o2.getWsdl());
                    if (file2.exists() && file2.getAbsoluteFile().equals(file)) {
                        o.getExtraargs().addAll(0, o2.getExtraargs());
                        effectiveWsdlOptions.remove(o2);
                        break;
>>>>>>> 8568d21b
                    }
                }
            }
            effectiveWsdlOptions.add(0, o);
        }
<<<<<<< HEAD
        
        /**
         * If this did not work resolve the artifact using the artifactResolver
         */
        try {
            artifactResolver.resolve(artifact, remoteRepos, localRepository);
        } catch (ArtifactResolutionException e) {
            throw new MojoExecutionException("Error downloading wsdl artifact.", e);
        } catch (ArtifactNotFoundException e) {
            throw new MojoExecutionException("Resource can not be found.", e);
=======
    }

    /**
     * @return effective WsdlOptions
     * @throws MojoExecutionException
     */
    private WsdlOption[] createWsdlOptionsFromWsdlFilesAndExplicitWsdlOptions() 
        throws MojoExecutionException {
        List<WsdlOption> effectiveWsdlOptions = new ArrayList<WsdlOption>();
        if (wsdlRoot != null && wsdlRoot.exists()) {
            effectiveWsdlOptions.addAll(getWsdlOptionsFromDir(wsdlRoot, sourceRoot));
        }
        if (testWsdlRoot != null && testWsdlRoot.exists()) {
            effectiveWsdlOptions.addAll(getWsdlOptionsFromDir(testWsdlRoot, testSourceRoot));
>>>>>>> 8568d21b
        }
        
        return artifact;
    }

<<<<<<< HEAD
    public void downloadRemoteWsdls(List<WsdlOption> effectiveWsdlOptions) throws MojoExecutionException {
        List remoteRepos;
        try {
            remoteRepos = ProjectUtils.buildArtifactRepositories(repositories, artifactRepositoryFactory,
                                                                 mavenSession.getContainer());
        } catch (InvalidRepositoryException e) {
            throw new MojoExecutionException("Error build repositories for remote wsdls", e);
        }
        
        for (WsdlOption wsdlOption : effectiveWsdlOptions) {
            WsdlArtifact wsdlA = wsdlOption.getWsdlArtifact();
            if (wsdlA == null) {
                return;
            }
            Artifact wsdlArtifact = artifactFactory.createArtifact(wsdlA.getGroupId(), wsdlA
                                                               .getArtifactId(), wsdlA.getVersion(), 
                                                               Artifact.SCOPE_COMPILE, wsdlA.getType());
            wsdlArtifact = resolveRemoteWsdlArtifact(remoteRepos, wsdlArtifact);
            if (wsdlArtifact != null) {
                String path = wsdlArtifact.getFile().getAbsolutePath();
                getLog().info("Resolved WSDL artifact to file " + path);
                wsdlOption.setWsdl(path);
            }
        }
=======
        if (wsdlOptions != null) {
            mergeOptions(effectiveWsdlOptions, wsdlOptions);
        }
        return effectiveWsdlOptions.toArray(new WsdlOption[effectiveWsdlOptions.size()]);
>>>>>>> 8568d21b
    }

    public void execute() throws MojoExecutionException {
        if (includes == null) {
            includes = new String[] {
                "*.wsdl"
            };
        }

        File classesDir = new File(classesDirectory);
        classesDir.mkdirs();
        markerDirectory.mkdirs();

<<<<<<< HEAD
        List<WsdlOption> effectiveWsdlOptions = createWsdlOptionsFromWsdlFilesAndExplicitWsdlOptions();

        if (effectiveWsdlOptions.size() == 0) {
=======
        WsdlOption[] effectiveWsdlOptions = createWsdlOptionsFromWsdlFilesAndExplicitWsdlOptions();

        if (effectiveWsdlOptions.length == 0) {
>>>>>>> 8568d21b
            getLog().info("Nothing to generate");
            return;
        }

        ClassLoaderSwitcher classLoaderSwitcher = new ClassLoaderSwitcher(getLog());
        boolean result = true;

        try {
            classLoaderSwitcher.switchClassLoader(project, useCompileClasspath, classesDir);

            for (WsdlOption o : effectiveWsdlOptions) {
                processWsdl(o);

                File dirs[] = o.getDeleteDirs();
                if (dirs != null) {
                    for (int idx = 0; idx < dirs.length; ++idx) {
                        result = result && deleteDir(dirs[idx]);
                    }
                }
            }
        } finally {
            // cleanup as much as we can.
            Bus bus = BusFactory.getDefaultBus(false);
            if (bus != null) {
                bus.shutdown(true);
            }
            classLoaderSwitcher.restoreClassLoader();
            org.apache.cxf.tools.wsdlto.core.PluginLoader.unload();
        }
        if (project != null && sourceRoot != null && sourceRoot.exists()) {
            project.addCompileSourceRoot(sourceRoot.getAbsolutePath());
        }
        if (project != null && testSourceRoot != null && testSourceRoot.exists()) {
            project.addTestCompileSourceRoot(testSourceRoot.getAbsolutePath());
        }

        System.gc();
    }

    private void processWsdl(WsdlOption wsdlOption) throws MojoExecutionException {

        File outputDirFile = wsdlOption.getOutputDir();
        outputDirFile.mkdirs();

        String wsdlLocation = wsdlOption.getWsdl();
        File wsdlFile = new File(wsdlLocation);
        URI basedir = project.getBasedir().toURI();
        URI wsdlURI;
        if (wsdlFile.exists()) {
            wsdlURI = wsdlFile.toURI();
        } else {
            wsdlURI = basedir.resolve(wsdlLocation);
        }

        String doneFileName = wsdlURI.toString();
        if (doneFileName.startsWith(basedir.toString())) {
            doneFileName = doneFileName.substring(basedir.toString().length());
        }

        // If URL to WSDL, replace ? and & since they're invalid chars for file names
        // Not to mention slashes.

        doneFileName = doneFileName.replace('?', '_').replace('&', '_').replace('/', '_').replace('\\', '_')
            .replace(':', '_');

        File doneFile = new File(markerDirectory, "." + doneFileName + ".DONE");

        long timestamp = 0;
        if ("file".equals(wsdlURI.getScheme())) {
            timestamp = new File(wsdlURI).lastModified();
        } else {
            try {
                timestamp = wsdlURI.toURL().openConnection().getDate();
            } catch (Exception e) {
                // ignore
            }
        }

        boolean doWork = false;
        if (!doneFile.exists()) {
            doWork = true;
        } else if (timestamp > doneFile.lastModified()) {
            doWork = true;
        } else if (isDefServiceName(wsdlOption)) {
            doWork = true;
        } else {
            File files[] = wsdlOption.getDependencies();
            if (files != null) {
                for (int z = 0; z < files.length; ++z) {
                    if (files[z].lastModified() > doneFile.lastModified()) {
                        doWork = true;
                    }
                }
            }
        }

        if (doWork) {
            doneFile.delete();

            List<String> list = generateCommandLine(wsdlOption, outputDirFile, basedir, wsdlURI);

            getLog().debug("Calling wsdl2java with args: " + list);
            try {
                new WSDLToJava((String[])list.toArray(new String[list.size()])).run(new ToolContext());
            } catch (Throwable e) {
                getLog().debug(e);
                throw new MojoExecutionException(e.getMessage(), e);
            }
            try {
                doneFile.createNewFile();
            } catch (Throwable e) {
                getLog().warn("Could not create marker file " + doneFile.getAbsolutePath());
                getLog().debug(e);
            }
        }
    }

    private List<String> generateCommandLine(WsdlOption wsdlOption, File outputDirFile, URI basedir,
                                             URI wsdlURI) {
        List<String> list = new ArrayList<String>();
        if (wsdlOption.getPackagenames() != null) {
            Iterator<String> it = wsdlOption.getPackagenames().iterator();
            while (it.hasNext()) {
                list.add("-p");
                list.add(it.next());
            }
        }
        if (wsdlOption.getNamespaceExcludes() != null) {
            Iterator<String> it = wsdlOption.getNamespaceExcludes().iterator();
            while (it.hasNext()) {
                list.add("-nexclude");
                list.add(it.next());
            }
        }

        // -d specify the dir for generated source code
        list.add("-d");
        list.add(outputDirFile.toString());

        for (String binding : wsdlOption.getBindingFiles()) {
            File bindingFile = new File(binding);
            URI bindingURI;
            if (bindingFile.exists()) {
                bindingURI = bindingFile.toURI();
            } else {
                bindingURI = basedir.resolve(binding);
            }
            list.add("-b");
            list.add(bindingURI.toString());
        }
        if (wsdlOption.getFrontEnd() != null) {
            list.add("-fe");
            list.add(wsdlOption.getFrontEnd());
        }
        if (wsdlOption.getDataBinding() != null) {
            list.add("-db");
            list.add(wsdlOption.getDataBinding());
        }
        if (wsdlOption.getWsdlVersion() != null) {
            list.add("-wv");
            list.add(wsdlOption.getWsdlVersion());
        }
        if (wsdlOption.getCatalog() != null) {
            list.add("-catalog");
            list.add(wsdlOption.getCatalog());
        }
        if (wsdlOption.isExtendedSoapHeaders()) {
            list.add("-exsh");
            list.add("true");
        }
        if (wsdlOption.isAllowElementRefs()) {
            list.add("-allowElementRefs");
        }
        if (wsdlOption.isValidateWsdl()) {
            list.add("-validate");
        }
        if (wsdlOption.getDefaultExcludesNamespace() != null) {
            list.add("-dex");
            list.add(wsdlOption.getDefaultExcludesNamespace().toString());
        }
        if (wsdlOption.getDefaultNamespacePackageMapping() != null) {
            list.add("-dns");
            list.add(wsdlOption.getDefaultNamespacePackageMapping().toString());
        }
        if (wsdlOption.getServiceName() != null) {
            list.add("-sn");
            list.add(wsdlOption.getServiceName());
        }
        if (wsdlOption.isAutoNameResolution()) {
            list.add("-autoNameResolution");
        }
        if (wsdlOption.isNoAddressBinding()) {
            list.add("-noAddressBinding");
        }
        if (wsdlOption.getExtraargs() != null) {
            Iterator<String> it = wsdlOption.getExtraargs().iterator();
            while (it.hasNext()) {
                Object value = it.next();
                if (value == null) {
                    value = ""; // Maven makes empty tags into null
                    // instead of empty strings.
                }
                list.add(value.toString());
            }
        }
        if (wsdlOption.isSetWsdlLocation()) {
            list.add("-wsdlLocation");
            list.add(wsdlOption.getWsdlLocation() == null ? "" : wsdlOption.getWsdlLocation());
        }
        if (wsdlOption.isWsdlList()) {
            list.add("-wsdlList");
        }
        if (getLog().isDebugEnabled() && !list.contains("-verbose")) {
            list.add("-verbose");
        }
        list.add(wsdlURI.toString());
        return list;
    }

    private boolean deleteDir(File f) {
        if (f.isDirectory()) {
            File files[] = f.listFiles();
            for (int idx = 0; idx < files.length; ++idx) {
                deleteDir(files[idx]);
            }
        }

        if (f.exists()) {
            return f.delete();
        }

        return true;
    }

    private boolean isDefServiceName(WsdlOption wsdlOption) {
        List<String> args = wsdlOption.extraargs;
        if (args == null) {
            return false;
        }
        for (int i = 0; i < args.size(); i++) {
            if ("-sn".equalsIgnoreCase(args.get(i))) {
                return true;
            }
        }
        return false;

    }

}<|MERGE_RESOLUTION|>--- conflicted
+++ resolved
@@ -24,31 +24,14 @@
 import java.util.ArrayList;
 import java.util.Iterator;
 import java.util.List;
-<<<<<<< HEAD
-import java.util.Set;
-=======
->>>>>>> 8568d21b
 
 import org.apache.cxf.Bus;
 import org.apache.cxf.BusFactory;
 import org.apache.cxf.tools.common.ToolContext;
 import org.apache.cxf.tools.wsdlto.WSDLToJava;
-<<<<<<< HEAD
-import org.apache.maven.artifact.Artifact;
-import org.apache.maven.artifact.InvalidRepositoryException;
-import org.apache.maven.artifact.factory.ArtifactFactory;
-import org.apache.maven.artifact.repository.ArtifactRepository;
-import org.apache.maven.artifact.repository.ArtifactRepositoryFactory;
-import org.apache.maven.artifact.resolver.ArtifactNotFoundException;
-import org.apache.maven.artifact.resolver.ArtifactResolutionException;
-import org.apache.maven.artifact.resolver.ArtifactResolver;
-import org.apache.maven.execution.MavenSession;
-=======
->>>>>>> 8568d21b
 import org.apache.maven.plugin.AbstractMojo;
 import org.apache.maven.plugin.MojoExecutionException;
 import org.apache.maven.project.MavenProject;
-import org.apache.maven.project.ProjectUtils;
 
 /**
  * @goal wsdl2java
@@ -66,11 +49,7 @@
      * Path where the generated sources should be placed
      * 
      * @parameter expression="${cxf.sourceRoot}"
-<<<<<<< HEAD
-     *            default-value="${project.build.directory}/generated-sources/cxf"
-=======
      *             default-value="${project.build.directory}/generated/src/main/java"
->>>>>>> 8568d21b
      * @required
      */
     File sourceRoot;
@@ -141,61 +120,6 @@
     String excludes[];
 
     /**
-<<<<<<< HEAD
-     * The local repository taken from Maven's runtime. Typically $HOME/.m2/repository.
-     * 
-     * @parameter expression="${localRepository}"
-     * @readonly
-     * @required
-     */
-    private ArtifactRepository localRepository;
-
-    /**
-     * Artifact factory, needed to create artifacts.
-     * 
-     * @component
-     * @readonly
-     * @required
-     */
-    private ArtifactFactory artifactFactory;
-
-    /**
-     * The remote repositories used as specified in your POM.
-     * 
-     * @parameter expression="${project.repositories}"
-     * @readonly
-     * @required
-     */
-    private List repositories;
-
-    /**
-     * Artifact repository factory component.
-     * 
-     * @component
-     * @readonly
-     * @required
-     */
-    private ArtifactRepositoryFactory artifactRepositoryFactory;
-
-    /**
-     * The Maven session.
-     * 
-     * @parameter expression="${session}"
-     * @readonly
-     * @required
-     */
-    private MavenSession mavenSession;
-
-    /**
-     * @component
-     * @readonly
-     * @required
-     */
-    private ArtifactResolver artifactResolver;
-
-    /**
-=======
->>>>>>> 8568d21b
      * Create WsdlOption objects for each wsdl file found in the root dir. includes, excludes filter which
      * files are considered. The defaultOptions will be applied.
      * 
@@ -226,12 +150,6 @@
      * @return wsdl file
      */
     private File getFileFromWsdlPath(String wsdlPath) {
-<<<<<<< HEAD
-        if (wsdlPath == null) {
-            return null;
-        }
-=======
->>>>>>> 8568d21b
         File file = null;
         try {
             URI uri = new URI(wsdlPath);
@@ -240,7 +158,6 @@
             }
         } catch (Exception e) {
             // ignore
-<<<<<<< HEAD
         }
         if (file == null || !file.exists()) {
             file = new File(wsdlPath);
@@ -251,85 +168,6 @@
         return file;
     }
 
-    /**
-     * Merge WsdlOptions that point to the same file by adding the extraargs to the first option and deleting
-     * the second from the options list
-     * 
-     * @param options
-     */
-    private void mergeOptions(List<WsdlOption> effectiveWsdlOptions, WsdlOption[] explicitWsdlOptions) {
-        File outputDirFile = testSourceRoot == null ? sourceRoot : testSourceRoot;
-        for (WsdlOption o : explicitWsdlOptions) {
-            if (o.getOutputDir() == null) {
-                o.setOutputDir(outputDirFile);
-            }
-
-            File file = getFileFromWsdlPath(o.getWsdl());
-            if (file != null && file.exists()) {
-                file = file.getAbsoluteFile();
-                for (WsdlOption o2 : effectiveWsdlOptions) {
-                    File file2 = getFileFromWsdlPath(o2.getWsdl());
-                    if (file2 != null && file2.exists() && file2.getAbsoluteFile().equals(file)) {
-                        o.getExtraargs().addAll(0, o2.getExtraargs());
-                        effectiveWsdlOptions.remove(o2);
-                        break;
-                    }
-                }
-            }
-            effectiveWsdlOptions.add(0, o);
-        }
-    }
-
-    /**
-     * @return effective WsdlOptions
-     * @throws MojoExecutionException
-     */
-    private List<WsdlOption> createWsdlOptionsFromWsdlFilesAndExplicitWsdlOptions()
-        throws MojoExecutionException {
-        List<WsdlOption> effectiveWsdlOptions = new ArrayList<WsdlOption>();
-        if (wsdlRoot != null && wsdlRoot.exists()) {
-            effectiveWsdlOptions.addAll(getWsdlOptionsFromDir(wsdlRoot, sourceRoot));
-        }
-        if (testWsdlRoot != null && testWsdlRoot.exists()) {
-            effectiveWsdlOptions.addAll(getWsdlOptionsFromDir(testWsdlRoot, testSourceRoot));
-=======
-        }
-        if (file == null || !file.exists()) {
-            file = new File(wsdlPath);
-        }
-        if (!file.exists()) {
-            file = new File(project.getBasedir(), wsdlPath);
->>>>>>> 8568d21b
-        }
-        return file;
-    }
-
-<<<<<<< HEAD
-        if (wsdlOptions != null) {
-            mergeOptions(effectiveWsdlOptions, wsdlOptions);
-        }
-        downloadRemoteWsdls(effectiveWsdlOptions);
-        return effectiveWsdlOptions;
-    }
-    
-    @SuppressWarnings("unchecked")
-    public Artifact resolveRemoteWsdlArtifact(List remoteRepos, Artifact artifact) 
-        throws MojoExecutionException {
-        
-        /**
-         * First try to find the artifact in the reactor projects of the maven session.
-         * So an artifact that is not yet built can be resolved
-         */
-        List<MavenProject> rProjects = mavenSession.getSortedProjects();
-        for (MavenProject rProject : rProjects) {
-            if (artifact.getGroupId().equals(rProject.getGroupId())
-                && artifact.getArtifactId().equals(rProject.getArtifactId()) 
-                && artifact.getVersion().equals(rProject.getVersion())) {
-                Set<Artifact> artifacts = rProject.getArtifacts();
-                for (Artifact pArtifact : artifacts) {
-                    if ("wsdl".equals(pArtifact.getType())) {
-                        return pArtifact;
-=======
     /**
      * Merge WsdlOptions that point to the same file by adding the extraargs to the first option and deleting
      * the second from the options list
@@ -352,24 +190,11 @@
                         o.getExtraargs().addAll(0, o2.getExtraargs());
                         effectiveWsdlOptions.remove(o2);
                         break;
->>>>>>> 8568d21b
                     }
                 }
             }
             effectiveWsdlOptions.add(0, o);
         }
-<<<<<<< HEAD
-        
-        /**
-         * If this did not work resolve the artifact using the artifactResolver
-         */
-        try {
-            artifactResolver.resolve(artifact, remoteRepos, localRepository);
-        } catch (ArtifactResolutionException e) {
-            throw new MojoExecutionException("Error downloading wsdl artifact.", e);
-        } catch (ArtifactNotFoundException e) {
-            throw new MojoExecutionException("Resource can not be found.", e);
-=======
     }
 
     /**
@@ -384,43 +209,12 @@
         }
         if (testWsdlRoot != null && testWsdlRoot.exists()) {
             effectiveWsdlOptions.addAll(getWsdlOptionsFromDir(testWsdlRoot, testSourceRoot));
->>>>>>> 8568d21b
-        }
-        
-        return artifact;
-    }
-
-<<<<<<< HEAD
-    public void downloadRemoteWsdls(List<WsdlOption> effectiveWsdlOptions) throws MojoExecutionException {
-        List remoteRepos;
-        try {
-            remoteRepos = ProjectUtils.buildArtifactRepositories(repositories, artifactRepositoryFactory,
-                                                                 mavenSession.getContainer());
-        } catch (InvalidRepositoryException e) {
-            throw new MojoExecutionException("Error build repositories for remote wsdls", e);
-        }
-        
-        for (WsdlOption wsdlOption : effectiveWsdlOptions) {
-            WsdlArtifact wsdlA = wsdlOption.getWsdlArtifact();
-            if (wsdlA == null) {
-                return;
-            }
-            Artifact wsdlArtifact = artifactFactory.createArtifact(wsdlA.getGroupId(), wsdlA
-                                                               .getArtifactId(), wsdlA.getVersion(), 
-                                                               Artifact.SCOPE_COMPILE, wsdlA.getType());
-            wsdlArtifact = resolveRemoteWsdlArtifact(remoteRepos, wsdlArtifact);
-            if (wsdlArtifact != null) {
-                String path = wsdlArtifact.getFile().getAbsolutePath();
-                getLog().info("Resolved WSDL artifact to file " + path);
-                wsdlOption.setWsdl(path);
-            }
-        }
-=======
+        }
+
         if (wsdlOptions != null) {
             mergeOptions(effectiveWsdlOptions, wsdlOptions);
         }
         return effectiveWsdlOptions.toArray(new WsdlOption[effectiveWsdlOptions.size()]);
->>>>>>> 8568d21b
     }
 
     public void execute() throws MojoExecutionException {
@@ -434,15 +228,9 @@
         classesDir.mkdirs();
         markerDirectory.mkdirs();
 
-<<<<<<< HEAD
-        List<WsdlOption> effectiveWsdlOptions = createWsdlOptionsFromWsdlFilesAndExplicitWsdlOptions();
-
-        if (effectiveWsdlOptions.size() == 0) {
-=======
         WsdlOption[] effectiveWsdlOptions = createWsdlOptionsFromWsdlFilesAndExplicitWsdlOptions();
 
         if (effectiveWsdlOptions.length == 0) {
->>>>>>> 8568d21b
             getLog().info("Nothing to generate");
             return;
         }
